--- conflicted
+++ resolved
@@ -796,7 +796,6 @@
       - run:
           name: Minor test of celocli
           command: ./node_modules/.bin/celocli account:new # Small test
-<<<<<<< HEAD
   
   integration-celotool-install:
     <<: *defaults
@@ -845,9 +844,6 @@
     #       cd ~/app/
     #       packages/celotool/bin/celotooljs.sh deploy initial celostats -e ${CI_INTEGRATION_ENV} --verbose 2>&1
           
-=======
-
->>>>>>> 76cbe40d
   phone-number-privacy-test:
     <<: *defaults
     steps:
@@ -952,7 +948,6 @@
             - install_dependencies
       - protocol-test-with-code-coverage:
           requires:
-<<<<<<< HEAD
             - lint-checks
   # nightly-integration:
   #   triggers:
@@ -965,7 +960,4 @@
   #         #       - master
   #   jobs:
   #     - install_dependencies
-  #     - integration-celotool-install
-=======
-            - lint-checks
->>>>>>> 76cbe40d
+  #     - integration-celotool-install