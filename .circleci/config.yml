# adapted from https://github.com/CircleCI-Public/circleci-demo-react-native
# and https://github.com/facebook/react-native/blob/master/.circleci/config.yml

version: 2.1
reference:
  workspace: &workspace ~/src
  ## Configurations
  android_config: &android_config
    working_directory: *workspace
    macos:
      xcode: '10.2.1'
    shell: /bin/bash --login -eo pipefail
    environment:
      TERM: dumb
      _JAVA_OPTIONS: '-XX:+UnlockExperimentalVMOptions -XX:+UseCGroupMemoryLimitForHeap'
      GRADLE_OPTS: '-Dorg.gradle.daemon=false -Dorg.gradle.configureondemand=true'

defaults: &defaults
  working_directory: ~/app
  docker:
    - image: celohq/node10-gcloud:v2
  environment:
    # To avoid ENOMEM problem when running node
    NODE_OPTIONS: '--max-old-space-size=4096'

android-defaults: &android-defaults
  <<: *defaults
  docker:
    - image: circleci/android:api-28-node
  environment:
    _JAVA_OPTIONS: '-XX:+UnlockExperimentalVMOptions -XX:+UseCGroupMemoryLimitForHeap'
    GRADLE_OPTS: '-Dorg.gradle.daemon=false -Dorg.gradle.configureondemand=true'

e2e-defaults: &e2e-defaults
  <<: *defaults
  docker:
    - image: celohq/circleci:geth1.9-2
  environment:
    CELO_BLOCKCHAIN_BRANCH_TO_TEST: master
general:
  artifacts:
    - 'mobile/coverage'
    - 'web/coverage'
    - 'protocol/coverage'

commands:
  yarn_install:
    steps:
      - run:
          name: Create cache checksum files
          command: |
            mkdir -p ~/.tmp/checksumfiles
            # Concatenate package.json so we can use them as a part of the cache key
            find . -maxdepth 3 -type f -name 'package.json' -not -path "*node_modules*" -print0 | sort -z | xargs -0 cat > ~/.tmp/checksumfiles/package.json
            # Concatenate patches so we can use them as a part of the cache key
            find ./patches -type f -name '*.patch' -print0 | sort -z | xargs -0 cat > ~/.tmp/checksumfiles/patches
      - restore_cache:
          name: Restore cached node_modules
          keys:
            # Using a single cache key here as we don't want to fallback on restoring node_modules produced
            # by a different yarn.lock and patches
            - node_modules-v3-{{ arch }}-{{ checksum "yarn.lock" }}-{{ checksum "~/.tmp/checksumfiles/package.json" }}-{{ checksum "~/.tmp/checksumfiles/patches" }}
      - run:
          name: Extract cached node_modules (if present)
          command: |
            if [ -e ~/.tmp/node_modules.tgz ]; then
              tar -xf ~/.tmp/node_modules.tgz
            else
              # Dependencies have changed, create beacon file used by the install and check licenses steps
              touch ~/.tmp/yarn_deps_have_changed
            fi

      - run:
          name: Install dependencies
          command: |
            if [ ! -e ~/.tmp/yarn_deps_have_changed ]; then
              # Though `yarn install` is instantaneous with up-to-date node_modules which is the case when we've restored cached node_modules,
              # there's currently a bug with the generated node_modules/.yarn-integrity file which is apparently not entirely stable
              # for a given `yarn.lock`, through different runs of `yarn install`
              # This causes the `yarn check --integrity` step to fail
              # and hence `yarn install` has to redo all the work again (taking unnecessary time, and making the current cache useless)
              # See https://github.com/yarnpkg/yarn/issues/6703
              # So here to workaround this issue, we skip the install if dependencies haven't changed
              echo "Skipping install, dependencies haven't changed"
              # We still have to run postinstall though
              yarn run postinstall
              exit 0
            fi

            # Deals with yarn install flakiness which can come due to yarnpkg.com being
            # unreliable. For example, https://circleci.com/gh/celo-org/celo-monorepo/82685
            yarn install || yarn install
      - run:
          name: Fail if someone forgot to commit "yarn.lock"
          command: |
            if [[ $(git status --porcelain) ]]; then
              git --no-pager diff
              echo "There are git differences after running yarn install"
              exit 1
            fi
      - run:
          name: Fail if generated dependency graph doesn't match committed
          command: ./scripts/ci_check_dependency_graph_changed.sh
      - run:
          name: Fail if there are vulnerabilities in packages
          command: |
            /bin/bash -c 'yarn audit --groups dependencies --level high; [[ $? -ge 8 ]] && exit 1 || exit 0'

      # Workaround save_cache not supporting globbing for the paths key
      # see note in https://circleci.com/docs/2.0/caching/#basic-example-of-dependency-caching and https://ideas.circleci.com/ideas/CCI-I-239
      - run:
          name: Create cached node_modules (if necessary)
          command: |
<<<<<<< HEAD
            if [ ! -e ~/.tmp/node_modules.tgz ]; then
              tar -c node_modules/ packages/*/node_modules/ | gzip --fast > ~/.tmp/node_modules.tgz
=======
            if [ ! -e ~/.tmp/node_modules.tgz ]; then 
              tar -c node_modules/ packages/*/node_modules/ packages/phone-number-privacy/*/node_modules/ | gzip --fast > ~/.tmp/node_modules.tgz
>>>>>>> 2f8e5eb6
            fi
      - save_cache:
          name: Save cached node_modules
          key: node_modules-v3-{{ arch }}-{{ checksum "yarn.lock" }}-{{ checksum "~/.tmp/checksumfiles/package.json" }}-{{ checksum "~/.tmp/checksumfiles/patches" }}
          paths:
            - ~/.tmp/node_modules.tgz

jobs:
  install_dependencies:
    <<: *defaults
    # Source: https://circleci.com/docs/2.0/configuration-reference/#resource_class
    resource_class: medium+
    steps:
      - restore_cache:
          keys:
            - source-v1-{{ .Branch }}-{{ .Revision }}
            - source-v1-{{ .Branch }}-
            - source-v1-

      - checkout

      - save_cache:
          key: source-v1-{{ .Branch }}-{{ .Revision }}
          paths:
            - '.git'

      - run:
          name: Verify setup for incremental testing
          command: |
            set -euo pipefail
            cd ~/app
            set -v
            # To get the "master" branch mapping
            git checkout master
            git checkout ${CIRCLE_BRANCH}
            # Verify that following commands work, they are later called in the incremental testing script
            # There output does not matter here, the fact that they finish successfully does.
            git rev-parse --abbrev-ref HEAD

      - attach_workspace:
          at: ~/app

      - yarn_install

      - run:
          name: Build packages
          command: |
            # separate build to avoid ENOMEM in CI :(
            yarn build --scope @celo/utils
            yarn build --scope @celo/protocol
            yarn build --ignore @celo/protocol --ignore docs

      - run:
          name: Check licenses
          command: |
            if [ ! -e ~/.tmp/yarn_deps_have_changed ]; then
              # Internally `yarn check-licenses` downloads dependencies into its cache again even if node_modules are up-to-date
              # which happens when we've restored our cached node_modules.
              # Making `yarn check-licenses` take ~45secs instead of ~3secs (depending on network conditions and build machine)
              # So here we skip checking when it's unnecessary
              echo "Skipping checking licenses, dependencies haven't changed"
              exit 0
            fi
            yarn check-licenses

      - persist_to_workspace:
          root: .
          paths:
            - .

  end-to-end-mobile-test:
    <<: *android_config
    resource_class: large
    steps:
      - checkout
      - run: cd ~/src/
      - restore_cache:
          keys:
            - yarn-v4-macos-{{ .Branch }}-{{ checksum "yarn.lock" }}
            - yarn-v4-macos-{{ .Branch }}-
            - yarn-v4-macos-
            - yarn-v4-
      - restore_cache:
          keys:
            - android-emulator-image-v3-{{ checksum "packages/mobile/scripts/install_android_emulator_image.sh" }}
      - run:
          name: Setup environment variables
          command: |
            echo 'export PATH="$PATH:/usr/local/opt/node@8/bin:${HOME}/.yarn/bin:${HOME}/${CIRCLE_PROJECT_REPONAME}/node_modules/.bin:/usr/local/share/android-sdk/tools/bin"' >> $BASH_ENV
            echo 'export ANDROID_HOME="/usr/local/share/android-sdk"' >> $BASH_ENV
            echo 'export ANDROID_SDK_HOME="/usr/local/share/android-sdk"' >> $BASH_ENV
            echo 'export ANDROID_SDK_ROOT="/usr/local/share/android-sdk"' >> $BASH_ENV
            echo 'export QEMU_AUDIO_DRV=none' >> $BASH_ENV
            export PATH=$PATH:/usr/local/share/android-sdk/platform-tools/
      - run:
          name: Install Android sdk
          command: |
            HOMEBREW_NO_AUTO_UPDATE=1 brew tap homebrew/cask
            HOMEBREW_NO_AUTO_UPDATE=1 brew cask install android-sdk
      - run:
          name: Install emulator dependencies
          command: (yes | bash ./packages/mobile/scripts/install_android_emulator_image.sh > /dev/null) || true
      - save_cache:
          key: android-emulator-image-v3-{{ checksum "packages/mobile/scripts/install_android_emulator_image.sh" }}
          paths:
            - /usr/local/Caskroom/android-sdk/*
      - run:
          name: Install Android dependencies
          command: |
            HOMEBREW_NO_AUTO_UPDATE=1 brew install cask
            HOMEBREW_NO_AUTO_UPDATE=1 brew cask install android-platform-tools
            HOMEBREW_NO_AUTO_UPDATE=1 brew tap homebrew/cask-versions
            HOMEBREW_NO_AUTO_UPDATE=1 brew cask install homebrew/cask-versions/adoptopenjdk8
      - run:
          name: Create Android Virtual Device (AVD)
          command: |
            avdmanager create avd -n Nexus_5X_API_28_x86 -k "system-images;android-26;google_apis;x86" -g google_apis -d "Nexus 5"
            # Copy device configuarion, adv for some reason doesn't
            mkdir -p ~/.android/avd/Nexus_5X_API_28_x86.avd/ && cp packages/mobile/e2e/conf/avd_conf.ini ~/.android/avd/Nexus_5X_API_28_x86.avd/config.ini
      - run:
          name: Set up nodejs
          command: |
            echo `. ~/.bash_profile` # for some mreason just `source ~/.bash_profile` makes the build fail
            # install nvm
            HOMEBREW_NO_AUTO_UPDATE=1 brew install wget
            wget -qO- https://raw.githubusercontent.com/nvm-sh/nvm/v0.35.0/install.sh | bash
            echo -e '\nexport NVM_DIR="$HOME/.nvm"' >> ~/.bash_profile
            echo -e '\n[ -s "$NVM_DIR/nvm.sh" ] && \. "$NVM_DIR/nvm.sh"' >> ~/.bash_profile # add nvm to path
      - run: echo `. ~/.bash_profile`
      - run: nvm install v10.16.3 && nvm use v10.16.3
      - run:
          name: install miscellaneous
          command: |
            HOMEBREW_NO_AUTO_UPDATE=1 brew install tree coreutils
      # Currently not used
      # - run: npm install --global react-native-kill-packager
      - run:
          # need to run this because it's another OS than install_dependencies job
          name: yarn
          command: |
            # TODO, Make cache work and figure out why this doesn't work
            # if [ ! -d node_modules ]; then
            #     echo "No cache found, install yarn. Hold tight."
            #     yarn
            # else
            #   echo "Cache found, just run post-script."
            #   yarn postinstall
            # fi
            yarn || yarn
            yarn build || yarn build
      - save_cache:
          key: yarn-v4-macos-{{ .Branch }}-{{ checksum "yarn.lock" }}
          paths:
            - ~/src/node_modules
            - ~/src/packages/*/node_modules
            - ~/.cache/yarn
      - run:
          name: Install some extra dependencies the app needs
          command: HOMEBREW_NO_AUTO_UPDATE=1 brew install pidcat watchman
      - restore_cache:
          key: yarn-v3-{{ arch }}-{{ .Branch }}-{{ checksum "packages/mobile/android/build.gradle" }}-{{ checksum "packages/mobile/android/settings.gradle" }}-{{ checksum "packages/mobile/android/app/build.gradle" }}-{{ checksum "packages/mobile/.env.test" }}
      - run:
          name: Make sure there's only one adb # This is probably a brew bug
          command: cp /usr/local/share/android-sdk/platform-tools/adb /usr/local/bin/adb
      - run:
          name: Start emulator
          command: cd ~/src/packages/mobile && bash ./scripts/start_emulator.sh
          background: true
      - run:
          name: Start metro
          command: cd ~/src/packages/mobile && yarn start
          background: true
      - run: cp node_modules/.bin/jest packages/mobile/node_modules/.bin/ # for some reason jest is just not there
      # TODO - run: lock device
      - run:
          name: Build end-to-end test
          command: cd ~/src/packages/mobile && yarn test:build-e2e
      - run:
          name: Sleep until Device connects
          command: cd ~/src/packages/mobile && bash ./scripts/wait_for_emulator_to_connect.sh
      # TODO - run: unlock device
      - run:
          name: Start pidcat logging
          command: pidcat -t "GoLog" -t "Go" # React logs are on metro step since RN 61
          background: true
      - run:
          name: Run yarn dev
          command: cd ~/src/packages/mobile && ENVFILE=".env.test" yarn dev
      - run:
          name: Restart adb
          command: adb kill-server && adb start-server
      - run:
          name: Run test itself

          command: |
            cd ~/src/packages/mobile
            # detox sometimes without releasing the terminal and thus making the CI timout
            # 480s = 8 minutes
            timeout 480 yarn test:detox || echo "failed, try again"
            timeout 480 yarn test:detox || echo "detox failed, return 0 to prevent CI from failing"
            # TODO errors are currently not reported, until we figure out why detox can't find functions https://github.com/wix/Detox/issues/1723
      - run: cd ~/src
      - save_cache:
          key: yarn-v3-{{ arch }}-{{ .Branch }}-{{ checksum "packages/mobile/android/build.gradle" }}-{{ checksum "packages/mobile/android/settings.gradle" }}-{{ checksum "packages/mobile/android/app/build.gradle" }}-{{ checksum "packages/mobile/.env.test" }}
          paths:
            - ~/src/packages/mobile/android/app/build/outputs/apk/
            - ~/.gradle/

  end-to-end-mobile-test-ios:
    macos:
      xcode: '11.3.1'
    working_directory: ~/app_osx
    steps:
      - checkout
      - run:
          name: Install node 10 and dependencies
          command: |
            brew uninstall --ignore-dependencies node icu4c
            brew install node@10
            brew link --overwrite --force node@10
            yarn
      - run:
          name: Fail if generated dependency graph doesn't match committed
          command: ./scripts/ci_check_dependency_graph_changed.sh
      - run:
          name: Check if the test should run
          command: ./scripts/ci_check_if_test_should_run_v2.sh @celo/mobile

      - run:
          name: Configure environment variables
          command: |
            echo 'export PATH=/usr/local/opt/node@10/bin:$PATH' >> $BASH_ENV
            source $BASH_ENV
      - run:
          name: Install needed tools
          command: |
            set -euo pipefail
            export HOMEBREW_NO_AUTO_UPDATE=1
            brew install node@10
            brew tap wix/brew
            brew install applesimutils
            node -v
      # Not using a workspace here as Node and Yarn versions
      # differ between our macOS executor image and the Docker containers
      - yarn_install
      - run:
          name: Build mobile dependencies
          command: |
            set -euo pipefail
            yarn build \
              --scope @celo/mobile \
              --include-filtered-dependencies
      - run:
          name: Install bundle
          command: |
            set -euo pipefail
            cd packages/mobile
            bundle install
      - run:
          name: Fail if someone forgot to commit "Gemfile.lock"
          command: |
            set -euo pipefail
            if [[ $(git status --porcelain) ]]; then
              git --no-pager diff
              echo "There are git differences after running bundle install"
              exit 1
            fi
      - restore_cache:
          name: Restore pods cache
          keys:
            # Using a single cache key here as we don't want partial cache restoration
            # i.e. when Podfile/Podfile.lock change, we want to start fresh again
            - pods-wallet-v1-{{ arch }}-{{ checksum "packages/mobile/ios/Podfile" }}-{{ checksum "packages/mobile/ios/Podfile.lock" }}
      - run:
          name: Install pods
          command: |
            set -euo pipefail
            cd packages/mobile/ios
            bundle exec pod install
      - run:
          name: Fail if someone forgot to commit "Podfile.lock"
          command: |
            set -euo pipefail
            if [[ $(git status --porcelain) ]]; then
              git --no-pager diff
              echo "There are git differences after running pod install"
              exit 1
            fi
      - save_cache:
          name: Save pods cache
          key: pods-wallet-v1-{{ arch }}-{{ checksum "packages/mobile/ios/Podfile" }}-{{ checksum "packages/mobile/ios/Podfile.lock" }}
          paths:
            - packages/mobile/ios/Pods
      - restore_cache:
          name: Restore built detox framework
          keys:
            - detox-v1-{{ arch }}-{{ checksum "yarn.lock" }}-{{ checksum "~/.tmp/checksumfiles/patches" }}
      - run:
          name: Build detox framework
          command: |
            set -euo pipefail
            cd packages/mobile
            # Make sure the detox framework is present
            yarn run detox build-framework-cache
      - save_cache:
          name: Save built detox framework
          key: detox-v1-{{ arch }}-{{ checksum "yarn.lock" }}-{{ checksum "~/.tmp/checksumfiles/patches" }}
          paths:
            - ~/Library/Detox/ios
      - run:
          name: Run e2e tests
          command: |
            set -euo pipefail
            cd packages/mobile
            # Create dummy Google services plist
            /usr/libexec/PlistBuddy -c "Save" ios/GoogleService-Info.dev.plist
            yarn run test:e2e:ios
      - store_artifacts:
          path: packages/mobile/e2e/artifacts
          destination: mobile/e2e/artifacts

  lint-checks:
    <<: *defaults
    steps:
      - attach_workspace:
          at: ~/app
      # If this fails, fix it with
      # `./node_modules/.bin/prettier --config .prettierrc.js --write '**/*.+(ts|tsx|js|jsx)'`
      - run: yarn run prettify:diff
      - run: yarn run lint

  general-test:
    <<: *defaults
    steps:
      - attach_workspace:
          at: ~/app

      - run:
          name: jest tests
          command: |
            mkdir -p test-results/jest
            yarn run lerna --ignore @celo/contractkit --ignore @celo/mobile --ignore @celo/protocol --ignore @celo/celotool --ignore @celo/celocli run test

      - store_test_results:
          path: test-results

      - store_artifacts:
          path: packages/web/coverage
          destination: web/coverage

      - run:
          name: copy
          command: |
            mkdir -p packages/web/web/coverage
            cp -r packages/web/coverage packages/web/web/
      - run:
          name: Upload to CodeCov
          command: yarn codecov -F web

  mobile-test:
    <<: *defaults
    steps:
      - attach_workspace:
          at: ~/app

      - run:
          name: Check if the test should run
          command: |
            ./scripts/ci_check_if_test_should_run_v2.sh @celo/mobile

      - run:
          name: Ensure translations are not missing
          command: |
            cd packages/mobile
            yarn --cwd packages/mobile test:verify-locales

      - run:
          name: jest tests
          command: |
            mkdir -p test-results/jest
            # Tests fail with https://stackoverflow.com/questions/38558989/node-js-heap-out-of-memory without this
            NODE_OPTIONS="--max-old-space-size=4096" yarn --cwd packages/mobile test:ci
          environment:
            JEST_JUNIT_OUTPUT: test-results/jest/junit.xml

      - store_test_results:
          path: test-results

      - store_artifacts:
          path: packages/mobile/coverage
          destination: mobile/coverage

      - run:
          name: copy
          command: |
            mkdir -p packages/mobile/mobile/coverage
            cp -r packages/mobile/coverage packages/mobile/mobile/
      - run:
          name: Upload to CodeCov
          command: yarn codecov -F mobile

  verification-pool-api:
    <<: *defaults
    steps:
      - attach_workspace:
          at: ~/app

      - run:
          name: Check if the test should run
          command: |
            ./scripts/ci_check_if_test_should_run_v2.sh @celo/verification-pool-api

      - run:
          name: jest tests
          command: |
            mkdir -p test-results/jest
            yarn --cwd packages/verification-pool-api test
          environment:
            JEST_JUNIT_OUTPUT: test-results/jest/junit.xml

  protocol-test:
    <<: *defaults
    resource_class: large
    steps:
      - attach_workspace:
          at: ~/app
      - run:
          name: Check if the test should run
          command: |
            ./scripts/ci_check_if_test_should_run_v2.sh @celo/protocol
      - run:
          name: test
          # Flaky tests - run them twice
          command: yarn --cwd packages/protocol test || yarn --cwd packages/protocol test

  # Slow and flaky compared to protocol-test which runs without coverage
  protocol-test-with-code-coverage:
    <<: *defaults
    steps:
      - attach_workspace:
          at: ~/app
      - run:
          name: Check if the test should run
          command: |
            ./scripts/ci_check_if_test_should_run_v2.sh @celo/protocol
      - run:
          name: test
          # Flaky tests - run them twice
          command: yarn --cwd packages/protocol test:coverage || yarn --cwd packages/protocol test:coverage
      - store_artifacts:
          path: packages/protocol/coverage
          destination: protocol/coverage
      - run:
          name: Upload to CodeCov
          command: yarn codecov -F protocol

  contractkit-test:
    <<: *defaults
    steps:
      - attach_workspace:
          at: ~/app
      - run:
          name: Check if the test should run
          command: |
            ./scripts/ci_check_if_test_should_run_v2.sh @celo/contractkit
      - run:
          name: Generate DevChain
          command: |
            (cd packages/contractkit && yarn test:reset)
      - run:
          name: Run Tests
          command: yarn --cwd=packages/contractkit test
      - run:
          name: Fail if someone forgot to commit contractkit docs
          command: |
            yarn --cwd=packages/contractkit docs
            if [[ $(git status packages/docs/developer-resources/contractkit --porcelain) ]]; then
              git --no-pager diff packages/docs/developer-resources/contractkit
              echo "There are git differences after generating contractkit docs"
              exit 1
            fi

  cli-test:
    <<: *defaults
    steps:
      - attach_workspace:
          at: ~/app
      - run:
          name: Check if the test should run
          command: |
            ./scripts/ci_check_if_test_should_run_v2.sh @celo/celocli
      - run:
          name: Generate DevChain
          command: |
            (cd packages/cli && yarn test:reset)
      - run:
          name: Run Tests
          command: yarn --cwd=packages/cli test
      - run:
          name: Fail if someone forgot to commit CLI docs
          command: |
            yarn --cwd=packages/cli docs
            if [[ $(git status packages/docs/command-line-interface --porcelain) ]]; then
              git --no-pager diff packages/docs/command-line-interface
              echo "There are git differences after generating CLI docs"
              exit 1
            fi
      - run:
          name: Verify that a new account can be created
          command: |
            yarn --cwd=packages/cli run celocli account:new

      # Won't work when cli uses git dependencies!
      # - run:
      #     name: Install and test the npm package
      #     command: |
      #       set -euo pipefail
      #       cd packages/cli
      #       yarn pack
      #       cd /tmp
      #       npm install ~/app/packages/cli/celo-celocli-*.tgz
      #       ./node_modules/.bin/celocli account:new # Small test

  typescript-test:
    <<: *defaults
    steps:
      - attach_workspace:
          at: ~/app
      - run:
          name: Check if the test should run
          command: |
            ./scripts/ci_check_if_test_should_run_v2.sh @celo/typescript
      - run:
          name: Install and test the npm package
          command: |
            set -euo pipefail
            cd packages/typescript
            yarn pack
            cd /tmp
            npm install ~/app/packages/typescript/*.tgz

  utils-test:
    <<: *defaults
    steps:
      - attach_workspace:
          at: ~/app
      - run:
          name: Check if the test should run
          command: |
            ./scripts/ci_check_if_test_should_run_v2.sh @celo/utils
      - run:
          name: Install and test the npm package
          command: |
            set -euo pipefail
            cd packages/utils
            yarn pack
            cd /tmp
            npm install ~/app/packages/utils/*.tgz

  end-to-end-geth-transfer-test:
    <<: *e2e-defaults
    resource_class: large
    steps:
      - attach_workspace:
          at: ~/app
      - run:
          name: Check if the test should run
          command: |
            ./scripts/ci_check_if_test_should_run_v2.sh @celo/celotool
      - run:
          name: Run test
          no_output_timeout: 20m
          command: |
            set -e
            cd packages/celotool
            ./ci_test_transfers.sh checkout ${CELO_BLOCKCHAIN_BRANCH_TO_TEST}

  end-to-end-geth-blockchain-parameters-test:
    <<: *e2e-defaults
    resource_class: large
    steps:
      - attach_workspace:
          at: ~/app
      - run:
          name: Check if the test should run
          command: |
            ./scripts/ci_check_if_test_should_run_v2.sh @celo/celotool
      - run:
          name: Run test
          no_output_timeout: 20m
          command: |
            set -e
            cd packages/celotool
            ./ci_test_blockchain_parameters.sh checkout ${CELO_BLOCKCHAIN_BRANCH_TO_TEST}

  end-to-end-geth-slashing-test:
    <<: *e2e-defaults
    resource_class: large
    steps:
      - attach_workspace:
          at: ~/app
      - run:
          name: Check if the test should run
          command: |
            ./scripts/ci_check_if_test_should_run_v2.sh @celo/celotool
      - run:
          name: Run test
          no_output_timeout: 20m
          command: |
            set -e
            cd packages/celotool
            ./ci_test_slashing.sh checkout ${CELO_BLOCKCHAIN_BRANCH_TO_TEST}

  end-to-end-geth-governance-test:
    <<: *e2e-defaults
    resource_class: large
    steps:
      - attach_workspace:
          at: ~/app
      - run:
          name: Check if the test should run
          command: |
            ./scripts/ci_check_if_test_should_run_v2.sh @celo/celotool
      - run:
          name: Run test
          no_output_timeout: 20m
          command: |
            set -e
            cd packages/celotool
            ./ci_test_governance.sh checkout ${CELO_BLOCKCHAIN_BRANCH_TO_TEST}

  end-to-end-geth-sync-test:
    <<: *e2e-defaults
    resource_class: large
    steps:
      - attach_workspace:
          at: ~/app
      - run:
          name: Check if the test should run
          command: |
            ./scripts/ci_check_if_test_should_run_v2.sh @celo/celotool
      - run:
          name: Run test
          command: |
            set -e
            cd packages/celotool
            ./ci_test_sync.sh checkout ${CELO_BLOCKCHAIN_BRANCH_TO_TEST}

  end-to-end-geth-validator-order-test:
    <<: *e2e-defaults
    resource_class: large
    steps:
      - attach_workspace:
          at: ~/app
      - run:
          name: Check if the test should run
          command: |
            ./scripts/ci_check_if_test_should_run_v2.sh @celo/celotool
      - run:
          name: Run test
          command: |
            set -e
            cd packages/celotool
            ./ci_test_validator_order.sh checkout ${CELO_BLOCKCHAIN_BRANCH_TO_TEST}

  end-to-end-geth-validator-handshake-test:
    <<: *e2e-defaults
    resource_class: large
    steps:
      - attach_workspace:
          at: ~/app
      - run:
          name: Check if the test should run
          command: |
            FILES_TO_CHECK="${PWD}/packages/celotool,${PWD}/packages/protocol,${PWD}/.circleci/config.yml"
            ./scripts/ci_check_if_test_should_run_v2.sh ${FILES_TO_CHECK}
      - run:
          name: Run test
          command: |
            set -e
            cd packages/celotool
            ./ci_test_validator_handshake.sh checkout ${CELO_BLOCKCHAIN_BRANCH_TO_TEST}

  web:
    working_directory: ~/app
    docker:
      - image: celohq/node10-gcloud
    steps:
      - attach_workspace:
          at: ~/app
      - run:
          name: Check if the test should run
          command: |
            ./scripts/ci_check_if_test_should_run_v2.sh @celo/web
      - run: mkdir ~/.ssh/ && echo -e "Host github.com\n\tStrictHostKeyChecking no\n" > ~/.ssh/config
      - run: cd packages/web && ./circle_deploy.sh

  test-typescript-npm-package-install:
    working_directory: ~/app
    docker:
      - image: celohq/node10-gcloud
    steps:
      - run:
          name: Check if the test should run
          command: |
            ./scripts/ci_check_if_test_should_run_v2.sh @celo/typescript
      - run:
          name: Installing npm package - @celo/typescript
          command: yarn add @celo/typescript

  test-utils-npm-package-install:
    working_directory: ~/app
    docker:
      - image: celohq/node10-gcloud
    steps:
      - run:
          name: Check if the test should run
          command: |
            ./scripts/ci_check_if_test_should_run_v2.sh @celo/utils
      - run:
          name: Installing npm package - @celo/utils
          command: yarn add @celo/utils

  test-contractkit-npm-package-install:
    working_directory: ~/app
    docker:
      - image: celohq/node10-gcloud
    steps:
      - run:
          name: Check if the test should run
          command: |
            ./scripts/ci_check_if_test_should_run_v2.sh @celo/contractkit
      - run:
          name: Installing npm package - @celo/contractkit
          command: |
            # Try one more time in case the first attempt fails
            # to deal with scenarios like https://circleci.com/gh/celo-org/celo-monorepo/23329
            yarn add @celo/contractkit || yarn add @celo/contractkit

  test-celocli-npm-package-install:
    working_directory: ~/app
    docker:
      - image: celohq/node10-gcloud
    steps:
      - run:
          name: Check if the test should run
          command: |
            ./scripts/ci_check_if_test_should_run_v2.sh @celo/celocli
      - run:
          name: Installing npm package - @celo/celocli
          command: npm install @celo/celocli
      - run:
          name: Minor test of celocli
          command: ./node_modules/.bin/celocli account:new # Small test

  phone-number-privacy-test:
    <<: *defaults
    steps:
      - attach_workspace:
          at: ~/app
      - run:
          name: Check if the test should run
          command: |
            ./scripts/ci_check_if_test_should_run_v2.sh @celo/phone-number-privacy-signer,@celo/phone-number-privacy-combiner
      - run:
          name: Run Tests for combiner
          command: yarn --cwd=packages/phone-number-privacy/combiner test
      - run:
          name: Run Tests for signer
          command: yarn --cwd=packages/phone-number-privacy/signer test

workflows:
  version: 2
  celo-monorepo-build:
    jobs:
      - install_dependencies
      - lint-checks:
          requires:
            - install_dependencies
      - general-test:
          requires:
            - install_dependencies
      - cli-test:
          requires:
            - install_dependencies
      - contractkit-test:
          requires:
            - install_dependencies
      - mobile-test:
          requires:
            - lint-checks
      - end-to-end-mobile-test-ios
      - verification-pool-api:
          requires:
            - lint-checks
      - protocol-test:
          requires:
            - lint-checks
      - typescript-test:
          requires:
            - install_dependencies
      - utils-test:
          requires:
            - install_dependencies
      - end-to-end-geth-transfer-test:
          requires:
            - lint-checks
            - contractkit-test
      - end-to-end-geth-blockchain-parameters-test:
          requires:
            - lint-checks
            - contractkit-test
      - end-to-end-geth-slashing-test:
          requires:
            - lint-checks
            - contractkit-test
      - end-to-end-geth-governance-test:
          requires:
            - lint-checks
            - contractkit-test
      - end-to-end-geth-sync-test:
          requires:
            - lint-checks
            - contractkit-test
      - end-to-end-geth-validator-order-test:
          requires:
            - lint-checks
            - contractkit-test
      - end-to-end-geth-validator-handshake-test:
          requires:
            - lint-checks
            - contractkit-test
      - phone-number-privacy-test:
          requires:
            - lint-checks
  npm-install-testing-cron-workflow:
    triggers:
      - schedule:
          # 7 PM in UTC = noon in PDT.
          # Best for test to fail during SF afternoon, so that, someone can fix it during the day time.
          cron: '0 19 * * *'
          filters:
            branches:
              only:
                - master
    jobs:
      - test-typescript-npm-package-install
      - test-utils-npm-package-install
      - test-contractkit-npm-package-install
      - test-celocli-npm-package-install
  protocol-testing-with-code-coverage-cron-workflow:
    triggers:
      - schedule:
          # 1 PM in UTC = 6 AM in PDT.
          # Best for this slow test (~3 hours) to run during SF early morning.
          cron: '0 13 * * *'
          filters:
            branches:
              only:
                - master
    jobs:
      - install_dependencies
      - lint-checks:
          requires:
            - install_dependencies
      - protocol-test-with-code-coverage:
          requires:
            - lint-checks<|MERGE_RESOLUTION|>--- conflicted
+++ resolved
@@ -111,13 +111,8 @@
       - run:
           name: Create cached node_modules (if necessary)
           command: |
-<<<<<<< HEAD
             if [ ! -e ~/.tmp/node_modules.tgz ]; then
-              tar -c node_modules/ packages/*/node_modules/ | gzip --fast > ~/.tmp/node_modules.tgz
-=======
-            if [ ! -e ~/.tmp/node_modules.tgz ]; then 
               tar -c node_modules/ packages/*/node_modules/ packages/phone-number-privacy/*/node_modules/ | gzip --fast > ~/.tmp/node_modules.tgz
->>>>>>> 2f8e5eb6
             fi
       - save_cache:
           name: Save cached node_modules
