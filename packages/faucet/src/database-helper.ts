--- conflicted
+++ resolved
@@ -122,11 +122,7 @@
     await escrowTx.waitReceipt()
 
     if (config.twilioClient) {
-<<<<<<< HEAD
-      const messageText = `Hello! Thank you for joining the Celo payments network. Your invite code is: ${inviteCode}`
-=======
       const messageText = `Hello! Thank you for joining the Celo network. Your invite code is: ${inviteCode} Download the app at https://play.google.com/store/apps/details?id=org.celo.mobile.alfajores`
->>>>>>> c07391ec
       await config.twilioClient.messages.create({
         body: messageText,
         from: config.twilioPhoneNumber,
