{
  "name": "@celo/celocli",
  "description": "CLI Tool for transacting with the Celo protocol",
  "version": "0.0.35-dev",
  "author": "Celo",
  "license": "Apache-2.0",
  "repository": "celo-org/celo-monorepo",
  "homepage": "https://github.com/celo-org/celo-monorepo",
  "bugs": "https://github.com/celo-org/celo-monorepo/issues?utf8=%E2%9C%93&q=label%3Acli+",
  "types": "lib/index.d.ts",
  "main": "lib/index.js",
  "bin": {
    "celocli": "./bin/run"
  },
  "keywords": [
    "celo",
    "celocli",
    "celo-cli"
  ],
  "engines": {
    "node": ">=8.0.0"
  },
  "scripts": {
    "clean": "tsc -b . --clean",
    "build": "tsc -b .",
    "docs": "yarn oclif-dev readme --multi --dir=../docs/command-line-interface && yarn prettier ../docs/command-line-interface/*.md --write",
    "lint": "tslint -c tslint.json --project tsconfig.json",
    "prepack": "yarn run build && oclif-dev manifest && oclif-dev readme",
<<<<<<< HEAD
    "test:reset": "yarn --cwd ../protocol devchain generate-tar .tmp/devchain.tar.gz --migration_override ../dev-utils/src/migration-override.json --upto 24 --release_gold_contracts scripts/truffle/releaseGoldExampleConfigs.json",
=======
    "test:reset": "yarn --cwd ../protocol devchain generate-tar .tmp/devchain.tar.gz --migration_override ../dev-utils/src/migration-override.json --upto 24 --release_gold_contracts scripts/truffle/releaseGoldDefaultContracts.json",
>>>>>>> df536caf
    "test:livechain": "yarn --cwd ../protocol devchain run-tar .tmp/devchain.tar.gz", 
    "test": "TZ=UTC jest --runInBand"
  },
  "dependencies": {
    "@celo/contractkit": "0.3.1-dev",
    "@celo/utils": "0.1.9-dev",
    "@oclif/command": "^1",
    "@oclif/config": "^1",
    "@oclif/plugin-help": "^2",
    "bip32": "^1.0.2",
    "bip39": "^2.5.0",
    "bls12377js": "https://github.com/celo-org/bls12377js#400bcaeec9e7620b040bfad833268f5289699cac",
    "chalk": "^2.4.2",
    "cli-table": "^0.3.1",
    "cli-ux": "^5.3.1",
    "debug": "^4.1.1",
    "elliptic": "^6.4.1",
    "ethereumjs-util": "^5.2.0",
    "events": "^3.0.0",
    "firebase": "^7.2.2",
    "fs-extra": "^8.1.0",
    "moment": "2.24.0",
    "humanize-duration": "^3.21.0",
    "path": "^0.12.7",
    "tslib": "^1",
    "web3": "1.2.4"
  },
  "devDependencies": {
    "@celo/dev-cli": "^2.0.3",
    "@celo/dev-utils": "0.0.1-dev",
    "@types/bip32": "^1.0.1",
    "@types/bip39": "^2.4.2",
    "@types/cli-table": "^0.3.0",
    "@types/debug": "^4.1.4",
    "@types/elliptic": "^6.4.9",
    "@types/fs-extra": "^8.0.0",
    "@types/mocha": "^5.2.7",
    "@types/node": "^10",
    "@types/humanize-duration": "^3.18.0",
    "globby": "^8",
    "prettier": "1.19.1",
    "typescript": "^3.7.3"
  },
  "files": [
    "README.md",
    "/bin",
    "/lib",
    "/oclif.manifest.json"
  ],
  "oclif": {
    "commands": "./lib/commands",
    "topics": {
      "account": {
        "description": "Manage your account, keys, and metadata"
      },
      "config": {
        "description": "Configure CLI options which persist across commands"
      },
      "election": {
        "description": "Participate in and view the state of Validator Elections"
      },
      "exchange": {
        "description": "Exchange Celo Dollars and Celo Gold via the stability mechanism"
      },
      "governance": {
        "description": "Interact with on-chain governance proposals and hotfixes"
      },
      "lockedgold": {
        "description": "View and manage locked Celo Gold"
      },
      "node": {
        "description": "Manage your Celo node"
      },
      "transfer": {
        "description": "Transfer Celo Gold and Celo Dollars"
      },
      "validator": {
        "description": "View and manage Validators"
      },
      "validatorgroup": {
        "description": "View and manage Validator Groups"
      },
      "releasegold": {
        "description": "View and manage Release Gold contracts"
      }
    },
    "bin": "celocli",
    "plugins": [
      "@oclif/plugin-help"
    ],
    "repositoryPrefix": "https://github.com/celo-org/celo-monorepo/tree/master/packages/cli/<%- commandPath %>"
  }
}<|MERGE_RESOLUTION|>--- conflicted
+++ resolved
@@ -26,11 +26,7 @@
     "docs": "yarn oclif-dev readme --multi --dir=../docs/command-line-interface && yarn prettier ../docs/command-line-interface/*.md --write",
     "lint": "tslint -c tslint.json --project tsconfig.json",
     "prepack": "yarn run build && oclif-dev manifest && oclif-dev readme",
-<<<<<<< HEAD
     "test:reset": "yarn --cwd ../protocol devchain generate-tar .tmp/devchain.tar.gz --migration_override ../dev-utils/src/migration-override.json --upto 24 --release_gold_contracts scripts/truffle/releaseGoldExampleConfigs.json",
-=======
-    "test:reset": "yarn --cwd ../protocol devchain generate-tar .tmp/devchain.tar.gz --migration_override ../dev-utils/src/migration-override.json --upto 24 --release_gold_contracts scripts/truffle/releaseGoldDefaultContracts.json",
->>>>>>> df536caf
     "test:livechain": "yarn --cwd ../protocol devchain run-tar .tmp/devchain.tar.gz", 
     "test": "TZ=UTC jest --runInBand"
   },
