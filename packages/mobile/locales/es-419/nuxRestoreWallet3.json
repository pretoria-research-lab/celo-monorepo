--- conflicted
+++ resolved
@@ -1,22 +1,9 @@
 {
   "title": "Restaurar tu cuenta {{appName}}",
   "userYourBackupKey":
-<<<<<<< HEAD
-    "¿Ya tiene un Monedero Celo? Ingrese su Clave de Respaldo para restaurarla en este teléfono.",
-  "backupKeyPrompt":
-    "caballo leopardo perro mono tiburón tigre lémur ballena calamar lobo ardilla ratón león elefante gato langostino oso pingüino ciervo tortuga zorro cebra cabra jirafa",
-  "tip": "Sugerencia: ",
-  "backupKeyTip": "Las Claves de Respaldo tienen 24 palabras, separadas por un espacio.",
-  "restoreWallet": "Restaurar",
-  "emptyWalletWarning": "Esta billetera está vacía.",
-  "useEmptyAnyway": "¿Le gustaría usarla de todas maneras?",
-  "useEmptyWallet": "Usar la billetera vacía",
-  "tryAnotherKey": "Pruebe otra Clave de Respaldo",
-=======
     "¿Ya tiene una cuenta {{appName}}? Ingrese su Clave de Respaldo para restaurarla en este teléfono.",
   "tip": "Sugerencia: ",
   "backupKeyTip": "Las Claves de Respaldo tienen 24 palabras, separadas por un espacio.",
->>>>>>> 6e96d6e1
   "restoreSocial": "Restaurar con Salvaguardas",
   "socialImportInfo": "Si activó las Salvaguardas, envió frases de protección a dos amigos. Recupere estas frases e ingréselas aquí (en cualquier orden) para volver a tener acceso a sus fondos.",
   "socialTip": "Las frases son listas de 13 palabras separadas por espacios."
