// Jest Snapshot v1, https://goo.gl/fbAQLP

exports[`IncomingPaymentRequestSummaryNotification renders a number when the address mapping is cached 1`] = `
<View>
  <View
    style={
      Object {
        "marginBottom": 16,
      }
    }
  >
    <View
      style={
        Array [
          Object {
            "backgroundColor": "#FFFFFF",
            "width": "100%",
          },
          Object {
            "elevation": 2,
            "shadowColor": "black",
            "shadowOffset": Object {
              "height": 1,
              "width": 0,
            },
            "shadowOpacity": 0.3,
            "shadowRadius": 1.6,
          },
        ]
      }
    >
      <View
        accessible={true}
        focusable={true}
        isTVSelectable={true}
        nativeBackgroundAndroid={
          Object {
            "attribute": "selectableItemBackground",
            "type": "ThemeAttrAndroid",
          }
        }
        onClick={[Function]}
        onResponderGrant={[Function]}
        onResponderMove={[Function]}
        onResponderRelease={[Function]}
        onResponderTerminate={[Function]}
        onResponderTerminationRequest={[Function]}
        onStartShouldSetResponder={[Function]}
        style={
          Object {
            "padding": 16,
          }
        }
      >
        <View
          style={
            Object {
              "flexDirection": "row",
              "justifyContent": "space-between",
            }
          }
        >
          <View
            style={
              Object {
                "alignItems": "center",
                "paddingRight": 16,
              }
            }
          >
            <View
              style={
                Array [
                  Object {
                    "alignItems": "center",
                    "flexDirection": "row",
                    "justifyContent": "center",
                  },
                  undefined,
                ]
              }
            >
              <View
                style={
                  Array [
                    Object {
                      "alignItems": "center",
                      "justifyContent": "center",
                    },
                    Object {
                      "backgroundColor": "#FEB45E",
                      "borderRadius": 20,
                      "height": 40,
                      "width": 40,
                    },
                  ]
                }
              >
                <Image
                  source={
                    Object {
                      "testUri": "../../../packages/mobile/src/images/unknown-user-icon.png",
                    }
                  }
                  style={
                    Object {
                      "alignItems": "center",
                      "height": 40,
                      "justifyContent": "center",
                      "width": 40,
                    }
                  }
                />
              </View>
            </View>
          </View>
          <View
            style={
              Object {
                "flex": 1,
                "justifyContent": "space-between",
              }
            }
          >
            <Text
              style={
                Object {
                  "color": "#2E3338",
                  "fontFamily": "Hind-SemiBold",
                  "fontSize": 14,
                  "lineHeight": 18,
                }
              }
              testID="IncomingPaymentRequestNotification/FAKE_ID_1/Title"
            >
              +14155550000
               requested
               
              <Text
                numberOfLines={1}
                style={
                  Array [
                    undefined,
                    Object {
                      "color": undefined,
                    },
                  ]
                }
              >
                
                $
                266,000.00
              </Text>
            </Text>
            <View
              style={
                Object {
                  "justifyContent": "space-between",
                  "minHeight": 60,
                  "paddingTop": 2,
                }
              }
            >
              <Text
                style={
                  Object {
                    "color": "#2E3338",
                    "fontFamily": "Hind-Regular",
                    "fontSize": 14,
                    "lineHeight": 18,
                  }
                }
              >
                Dinner for me and the gals, PIZZAA!
              </Text>
<<<<<<< HEAD
            </View>
          </View>
        </View>
        <View
          style={
            Object {
              "flexDirection": "row",
              "marginTop": 5,
            }
          }
        >
          <View
            accessible={true}
            focusable={true}
            nativeBackgroundAndroid={
              Object {
                "attribute": "selectableItemBackgroundBorderless",
                "type": "ThemeAttrAndroid",
              }
            }
            onClick={[Function]}
            onResponderGrant={[Function]}
            onResponderMove={[Function]}
            onResponderRelease={[Function]}
            onResponderTerminate={[Function]}
            onResponderTerminationRequest={[Function]}
            onStartShouldSetResponder={[Function]}
          >
            <Text
              style={
                Array [
                  Object {
                    "color": "#42D689",
                    "fontFamily": "Hind-SemiBold",
                    "fontSize": 14,
                    "lineHeight": 18,
                  },
=======
              <View
                style={
>>>>>>> 13a957b6
                  Object {
                    "flexDirection": "row",
                    "marginTop": 12,
                  }
                }
              >
                <View
                  accessible={true}
                  focusable={true}
                  isTVSelectable={true}
                  nativeBackgroundAndroid={
                    Object {
                      "attribute": "selectableItemBackgroundBorderless",
                      "type": "ThemeAttrAndroid",
                    }
                  }
                  onClick={[Function]}
                  onResponderGrant={[Function]}
                  onResponderMove={[Function]}
                  onResponderRelease={[Function]}
                  onResponderTerminate={[Function]}
                  onResponderTerminationRequest={[Function]}
                  onStartShouldSetResponder={[Function]}
                >
                  <Text
                    style={
                      Array [
                        Object {
                          "color": "#42D689",
                          "fontFamily": "Hind-SemiBold",
                          "fontSize": 14,
                          "lineHeight": 18,
                        },
                        Object {
                          "paddingEnd": 15,
                        },
                      ]
                    }
                  >
                    global:pay
                  </Text>
                </View>
                <View
                  accessible={true}
                  focusable={true}
                  isTVSelectable={true}
                  nativeBackgroundAndroid={
                    Object {
                      "attribute": "selectableItemBackgroundBorderless",
                      "type": "ThemeAttrAndroid",
                    }
                  }
                  onClick={[Function]}
                  onResponderGrant={[Function]}
                  onResponderMove={[Function]}
                  onResponderRelease={[Function]}
                  onResponderTerminate={[Function]}
                  onResponderTerminationRequest={[Function]}
                  onStartShouldSetResponder={[Function]}
                >
                  <Text
                    style={
                      Array [
                        Object {
                          "color": "#42D689",
                          "fontFamily": "Hind-SemiBold",
                          "fontSize": 14,
                          "lineHeight": 18,
                        },
                        Object {
                          "paddingEnd": 15,
                        },
                      ]
                    }
                  >
                    global:decline
                  </Text>
                </View>
              </View>
            </View>
          </View>
        </View>
      </View>
    </View>
  </View>
</View>
`;

exports[`IncomingPaymentRequestSummaryNotification renders correctly for just one alone 1`] = `
<View>
  <View
    style={
      Object {
        "marginBottom": 16,
      }
    }
  >
    <View
      style={
        Array [
          Object {
            "backgroundColor": "#FFFFFF",
            "width": "100%",
          },
          Object {
            "elevation": 2,
            "shadowColor": "black",
            "shadowOffset": Object {
              "height": 1,
              "width": 0,
            },
            "shadowOpacity": 0.3,
            "shadowRadius": 1.6,
          },
        ]
      }
    >
      <View
        accessible={true}
        focusable={true}
        nativeBackgroundAndroid={
          Object {
            "attribute": "selectableItemBackground",
            "type": "ThemeAttrAndroid",
          }
        }
        onClick={[Function]}
        onResponderGrant={[Function]}
        onResponderMove={[Function]}
        onResponderRelease={[Function]}
        onResponderTerminate={[Function]}
        onResponderTerminationRequest={[Function]}
        onStartShouldSetResponder={[Function]}
        style={
          Object {
            "padding": 16,
          }
        }
      >
        <View
          style={
            Object {
              "flexDirection": "row",
              "justifyContent": "space-between",
            }
          }
        >
          <View
            style={
              Object {
                "alignItems": "center",
                "paddingRight": 16,
              }
            }
          >
            <View
              style={
                Array [
                  Object {
                    "alignItems": "center",
                    "flexDirection": "row",
                    "justifyContent": "center",
                  },
                  undefined,
                ]
              }
            >
              <View
                style={
                  Array [
                    Object {
                      "alignItems": "center",
                      "justifyContent": "center",
                    },
                    Object {
                      "backgroundColor": "#FEB45E",
                      "borderRadius": 20,
                      "height": 40,
                      "width": 40,
                    },
                  ]
                }
              >
                <Image
                  source={
                    Object {
                      "testUri": "../../../packages/mobile/src/images/unknown-user-icon.png",
                    }
                  }
                  style={
                    Object {
                      "alignItems": "center",
                      "height": 40,
                      "justifyContent": "center",
                      "width": 40,
                    }
                  }
                />
              </View>
            </View>
          </View>
          <View
            style={
              Object {
                "flex": 1,
                "justifyContent": "space-between",
              }
            }
          >
            <Text
              style={
                Object {
                  "color": "#2E3338",
                  "fontFamily": "Hind-SemiBold",
                  "fontSize": 14,
                  "lineHeight": 18,
                }
              }
              testID="IncomingPaymentRequestNotification/FAKE_ID_1/Title"
            >
              +14155550000
               requested
               
              <Text
                numberOfLines={1}
                style={
                  Array [
                    undefined,
                    Object {
                      "color": undefined,
                    },
                  ]
                }
              >
                
                $
                266,000.00
              </Text>
            </Text>
            <View
              style={
                Object {
                  "justifyContent": "space-between",
                  "minHeight": 60,
                  "paddingTop": 2,
                }
              }
            >
              <Text
                style={
                  Object {
                    "color": "#2E3338",
                    "fontFamily": "Hind-Regular",
                    "fontSize": 14,
                    "lineHeight": 18,
                  }
                }
              >
                Dinner for me and the gals, PIZZAA!
              </Text>
              <View
                style={
                  Object {
                    "flexDirection": "row",
                    "marginTop": 12,
                  }
                }
              >
                <View
                  accessible={true}
                  focusable={true}
                  nativeBackgroundAndroid={
                    Object {
                      "attribute": "selectableItemBackgroundBorderless",
                      "type": "ThemeAttrAndroid",
                    }
                  }
                  onClick={[Function]}
                  onResponderGrant={[Function]}
                  onResponderMove={[Function]}
                  onResponderRelease={[Function]}
                  onResponderTerminate={[Function]}
                  onResponderTerminationRequest={[Function]}
                  onStartShouldSetResponder={[Function]}
                >
                  <Text
                    style={
                      Array [
                        Object {
                          "color": "#42D689",
                          "fontFamily": "Hind-SemiBold",
                          "fontSize": 14,
                          "lineHeight": 18,
                        },
                        Object {
                          "paddingEnd": 15,
                        },
                      ]
                    }
                  >
                    global:pay
                  </Text>
                </View>
                <View
                  accessible={true}
                  focusable={true}
                  nativeBackgroundAndroid={
                    Object {
                      "attribute": "selectableItemBackgroundBorderless",
                      "type": "ThemeAttrAndroid",
                    }
                  }
                  onClick={[Function]}
                  onResponderGrant={[Function]}
                  onResponderMove={[Function]}
                  onResponderRelease={[Function]}
                  onResponderTerminate={[Function]}
                  onResponderTerminationRequest={[Function]}
                  onStartShouldSetResponder={[Function]}
                >
                  <Text
                    style={
                      Array [
                        Object {
                          "color": "#42D689",
                          "fontFamily": "Hind-SemiBold",
                          "fontSize": 14,
                          "lineHeight": 18,
                        },
                        Object {
                          "paddingEnd": 15,
                        },
                      ]
                    }
                  >
                    global:decline
                  </Text>
                </View>
              </View>
            </View>
          </View>
        </View>
      </View>
    </View>
  </View>
</View>
`;

exports[`IncomingPaymentRequestSummaryNotification renders correctly for more than one request 1`] = `
<View>
  <View
    style={
      Array [
        Object {
          "backgroundColor": "#FFFFFF",
          "flexDirection": "row",
          "justifyContent": "space-between",
          "padding": 16,
          "width": "100%",
        },
        Object {
          "elevation": 2,
          "shadowColor": "black",
          "shadowOffset": Object {
            "height": 1,
            "width": 0,
          },
          "shadowOpacity": 0.3,
          "shadowRadius": 1.6,
        },
      ]
    }
  >
    <View
      style={
        Object {
          "alignItems": "center",
          "flexDirection": "column",
          "paddingRight": 16,
        }
      }
    >
      <Image
        resizeMode="contain"
        source={
          Object {
            "testUri": "../../../packages/mobile/src/images/send-dollar.png",
          }
        }
        style={
          Object {
            "height": 40,
            "width": 40,
          }
        }
      />
    </View>
    <View
      style={
        Object {
          "flex": 1,
          "justifyContent": "space-between",
        }
      }
    >
      <Text
        style={
          Object {
            "color": "#2E3338",
            "fontFamily": "Hind-Bold",
            "fontSize": 14,
            "lineHeight": 18,
          }
        }
      >
        incomingPaymentRequests
      </Text>
      <View
        style={
          Object {
            "justifyContent": "space-between",
            "minHeight": 60,
          }
        }
      >
        <View
          style={
            Object {
              "flexDirection": "row",
              "marginTop": 5,
            }
          }
        >
          <View
            style={
              Object {
                "flex": 1,
              }
            }
          >
            <Text
              ellipsizeMode="middle"
              numberOfLines={1}
              style={
                Object {
                  "flexDirection": "row",
                }
              }
            >
              <Text
                style={
                  Object {
                    "color": "#81868B",
                    "fontFamily": "Hind-Regular",
                    "fontSize": 14,
                    "lineHeight": 20,
                  }
                }
              >
                +14155550000
                 for 
              </Text>
              <Text
                numberOfLines={1}
                style={
                  Array [
                    Object {
                      "color": "#81868B",
                      "fontFamily": "Hind-Regular",
                      "fontSize": 14,
                      "lineHeight": 20,
                    },
                    Object {
                      "color": "#81868B",
                    },
                  ]
                }
              >
                
                $
                266,000.00
              </Text>
            </Text>
            <View>
              <Text
                style={
                  Object {
                    "color": "#81868B",
                    "fontFamily": "Hind-Regular",
                    "fontSize": 14,
                    "lineHeight": 20,
                  }
                }
              >
                global:moreWithCount
              </Text>
            </View>
          </View>
        </View>
        <View
          style={
            Object {
              "flexDirection": "row",
              "marginTop": 5,
            }
          }
        >
          <View
            accessible={true}
            focusable={true}
            nativeBackgroundAndroid={
              Object {
                "attribute": "selectableItemBackgroundBorderless",
                "type": "ThemeAttrAndroid",
              }
            }
            onClick={[Function]}
            onResponderGrant={[Function]}
            onResponderMove={[Function]}
            onResponderRelease={[Function]}
            onResponderTerminate={[Function]}
            onResponderTerminationRequest={[Function]}
            onStartShouldSetResponder={[Function]}
          >
            <Text
              style={
                Array [
                  Object {
                    "color": "#42D689",
                    "fontFamily": "Hind-SemiBold",
                    "fontSize": 14,
                    "lineHeight": 18,
                  },
                  Object {
                    "paddingEnd": 15,
                  },
                ]
              }
            >
              walletFlow5:review
            </Text>
          </View>
        </View>
      </View>
    </View>
  </View>
</View>
`;<|MERGE_RESOLUTION|>--- conflicted
+++ resolved
@@ -32,7 +32,6 @@
       <View
         accessible={true}
         focusable={true}
-        isTVSelectable={true}
         nativeBackgroundAndroid={
           Object {
             "attribute": "selectableItemBackground",
@@ -173,48 +172,8 @@
               >
                 Dinner for me and the gals, PIZZAA!
               </Text>
-<<<<<<< HEAD
-            </View>
-          </View>
-        </View>
-        <View
-          style={
-            Object {
-              "flexDirection": "row",
-              "marginTop": 5,
-            }
-          }
-        >
-          <View
-            accessible={true}
-            focusable={true}
-            nativeBackgroundAndroid={
-              Object {
-                "attribute": "selectableItemBackgroundBorderless",
-                "type": "ThemeAttrAndroid",
-              }
-            }
-            onClick={[Function]}
-            onResponderGrant={[Function]}
-            onResponderMove={[Function]}
-            onResponderRelease={[Function]}
-            onResponderTerminate={[Function]}
-            onResponderTerminationRequest={[Function]}
-            onStartShouldSetResponder={[Function]}
-          >
-            <Text
-              style={
-                Array [
-                  Object {
-                    "color": "#42D689",
-                    "fontFamily": "Hind-SemiBold",
-                    "fontSize": 14,
-                    "lineHeight": 18,
-                  },
-=======
               <View
                 style={
->>>>>>> 13a957b6
                   Object {
                     "flexDirection": "row",
                     "marginTop": 12,
@@ -224,7 +183,6 @@
                 <View
                   accessible={true}
                   focusable={true}
-                  isTVSelectable={true}
                   nativeBackgroundAndroid={
                     Object {
                       "attribute": "selectableItemBackgroundBorderless",
@@ -260,7 +218,6 @@
                 <View
                   accessible={true}
                   focusable={true}
-                  isTVSelectable={true}
                   nativeBackgroundAndroid={
                     Object {
                       "attribute": "selectableItemBackgroundBorderless",
