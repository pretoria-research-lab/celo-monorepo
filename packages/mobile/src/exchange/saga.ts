import { ExchangeWrapper } from '@celo/contractkit/lib/wrappers/Exchange'
import { GoldTokenWrapper } from '@celo/contractkit/lib/wrappers/GoldTokenWrapper'
import { StableTokenWrapper } from '@celo/contractkit/lib/wrappers/StableTokenWrapper'
import BigNumber from 'bignumber.js'
import { all, call, put, select, spawn, takeEvery, takeLatest } from 'redux-saga/effects'
import { showError } from 'src/alert/actions'
import { TokenTransactionType } from 'src/apollo/types'
import { ErrorMessages } from 'src/app/ErrorMessages'
import {
  Actions,
  ExchangeTokensAction,
  FetchExchangeRateAction,
  FetchTobinTaxAction,
  setExchangeRate,
  setTobinTax,
} from 'src/exchange/actions'
import { ExchangeRatePair, exchangeRatePairSelector } from 'src/exchange/reducer'
import { CURRENCY_ENUM } from 'src/geth/consts'
import { convertToContractDecimals } from 'src/tokens/saga'
import {
  addStandbyTransaction,
  generateStandbyTransactionId,
  removeStandbyTransaction,
} from 'src/transactions/actions'
import { TransactionStatus } from 'src/transactions/reducer'
import { sendAndMonitorTransaction } from 'src/transactions/saga'
import { sendTransaction } from 'src/transactions/send'
import { getRateForMakerToken, getTakerAmount } from 'src/utils/currencyExchange'
import { roundDown } from 'src/utils/formatting'
import Logger from 'src/utils/Logger'
import { getContractKit } from 'src/web3/contracts'
import { getConnectedAccount, getConnectedUnlockedAccount } from 'src/web3/saga'
import * as util from 'util'

const TAG = 'exchange/saga'

const LARGE_DOLLARS_SELL_AMOUNT_IN_WEI = new BigNumber(1000 * 1000000000000000000) // To estimate exchange rate from exchange contract
const LARGE_GOLD_SELL_AMOUNT_IN_WEI = new BigNumber(100 * 1000000000000000000)
const EXCHANGE_DIFFERENCE_TOLERATED = 0.01 // Maximum difference between actual and displayed takerAmount

export function* doFetchTobinTax({ makerAmount, makerToken }: FetchTobinTaxAction) {
  try {
    let tobinTax
    if (makerToken === CURRENCY_ENUM.GOLD) {
      yield call(getConnectedAccount)

      const contractKit = getContractKit()

      // Using native web3 contract wrapper since contractkit
      // hasn't yet implemented tobin tax interface
      const reserve = yield call([
        contractKit._web3Contracts,
        contractKit._web3Contracts.getReserve,
      ])

      const tobinTaxFraction = yield call(reserve.methods.getOrComputeTobinTax().call)

      if (!tobinTaxFraction) {
        Logger.error(TAG, 'Unable to fetch tobin tax')
        throw new Error('Unable to fetch tobin tax')
      }

      // Tobin tax represents % tax on gold transfer, stored as fraction tuple
      tobinTax = tobinTaxFraction['0'] / tobinTaxFraction['1']
      if (tobinTax > 0) {
        tobinTax = makerAmount.times(tobinTax).toString()
      }
    } else {
      // Tobin tax only charged for gold transfers
      tobinTax = 0
    }

    Logger.debug(TAG, `Retrieved Tobin tax rate: ${tobinTax}`)
    yield put(setTobinTax(tobinTax.toString()))
  } catch (error) {
    Logger.error(TAG, 'Error fetching Tobin tax', error)
    yield put(showError(ErrorMessages.CALCULATE_FEE_FAILED))
  }
}

export function* doFetchExchangeRate(action: FetchExchangeRateAction) {
  Logger.debug(TAG, 'Calling @doFetchExchangeRate')

  const { makerToken, makerAmount } = action
  try {
    yield call(getConnectedAccount)

    let makerAmountInWei
    if (makerAmount && makerToken) {
      makerAmountInWei = (yield call(
        convertToContractDecimals,
        makerAmount,
        makerToken
      )).integerValue()
    }

    // If makerAmount and makerToken are given, use them to estimate the exchange rate,
    // as exchange rate depends on amount sold. Else default to preset large sell amount.
    const goldMakerAmount =
      makerAmountInWei && makerToken === CURRENCY_ENUM.GOLD
        ? makerAmountInWei
        : LARGE_GOLD_SELL_AMOUNT_IN_WEI
    const dollarMakerAmount =
      makerAmountInWei && makerToken === CURRENCY_ENUM.DOLLAR
        ? makerAmountInWei
        : LARGE_DOLLARS_SELL_AMOUNT_IN_WEI

    const contractKit = getContractKit()

    const exchange: ExchangeWrapper = yield call([
      contractKit.contracts,
      contractKit.contracts.getExchange,
    ])

    const [dollarMakerExchangeRate, goldMakerExchangeRate]: [BigNumber, BigNumber] = yield all([
      call([exchange, exchange.getUsdExchangeRate], dollarMakerAmount),
      call([exchange, exchange.getGoldExchangeRate], goldMakerAmount),
    ])

    if (!dollarMakerExchangeRate || !goldMakerExchangeRate) {
      Logger.error(TAG, 'Invalid exchange rate')
      throw new Error('Invalid exchange rate')
    }

    Logger.debug(
      TAG,
      `Retrieved exchange rate: 
      ${dollarMakerExchangeRate.toString()} gold per dollar, estimated at ${dollarMakerAmount}
      ${goldMakerExchangeRate.toString()} dollar per gold, estimated at ${goldMakerAmount}`
    )

    yield put(
      setExchangeRate({
        goldMaker: goldMakerExchangeRate.toString(),
        dollarMaker: dollarMakerExchangeRate.toString(),
      })
    )
  } catch (error) {
    Logger.error(TAG, 'Error fetching exchange rate', error)
    yield put(showError(ErrorMessages.EXCHANGE_RATE_FAILED))
  }
}

export function* exchangeGoldAndStableTokens(action: ExchangeTokensAction) {
  Logger.debug(`${TAG}@exchangeGoldAndStableTokens`, 'Exchanging gold and stable token')
  const { makerToken, makerAmount } = action
  Logger.debug(TAG, `Exchanging ${makerAmount.toString()} of token ${makerToken}`)
  let txId: string | null = null
  try {
    const account: string = yield call(getConnectedUnlockedAccount)
    const exchangeRatePair: ExchangeRatePair = yield select(exchangeRatePairSelector)
    const exchangeRate = getRateForMakerToken(exchangeRatePair, makerToken)
    if (!exchangeRate) {
      Logger.error(TAG, 'Invalid exchange rate from exchange contract')
      return
    }
    if (exchangeRate.isZero()) {
      Logger.error(TAG, 'Cannot do exchange with rate of 0. Stopping.')
      throw new Error('Invalid exchange rate')
    }

    txId = yield createStandbyTx(makerToken, makerAmount, exchangeRate, account)

    const contractKit = getContractKit()

    const goldTokenContract: GoldTokenWrapper = yield call([
      contractKit.contracts,
      contractKit.contracts.getGoldToken,
    ])
    const stableTokenContract: StableTokenWrapper = yield call([
      contractKit.contracts,
      contractKit.contracts.getStableToken,
    ])
    const exchangeContract: ExchangeWrapper = yield call([
      contractKit.contracts,
      contractKit.contracts.getExchange,
    ])

    const convertedMakerAmount: BigNumber = roundDown(
      yield call(convertToContractDecimals, makerAmount, makerToken),
      0
    ) // Nearest integer in wei
    const sellGold = makerToken === CURRENCY_ENUM.GOLD

    const updatedExchangeRate: BigNumber = yield call(
      // Updating with actual makerAmount, rather than conservative estimate displayed
      [exchangeContract, exchangeContract.getExchangeRate],
      convertedMakerAmount,
      sellGold
    )

    const exceedsExpectedSize =
      makerToken === CURRENCY_ENUM.GOLD
        ? convertedMakerAmount.isGreaterThan(LARGE_GOLD_SELL_AMOUNT_IN_WEI)
        : convertedMakerAmount.isGreaterThan(LARGE_DOLLARS_SELL_AMOUNT_IN_WEI)

    if (exceedsExpectedSize) {
      Logger.error(
        TAG,
        `Displayed exchange rate was estimated with a smaller makerAmount than actual ${convertedMakerAmount}`
      )
      // Note that exchange will still go through if makerAmount difference is within EXCHANGE_DIFFERENCE_TOLERATED
    }

    // Ensure the user gets makerAmount at least as good as displayed (rounded to EXCHANGE_DIFFERENCE_TOLERATED)
    const minimumTakerAmount = BigNumber.maximum(
      getTakerAmount(makerAmount, exchangeRate).minus(EXCHANGE_DIFFERENCE_TOLERATED),
      0
    )
    const updatedTakerAmount = getTakerAmount(makerAmount, updatedExchangeRate)
    if (minimumTakerAmount.isGreaterThan(updatedTakerAmount)) {
      Logger.error(
        TAG,
        `Not receiving enough ${makerToken} due to change in exchange rate. Exchange failed.`
      )
      yield put(showError(ErrorMessages.EXCHANGE_RATE_CHANGE))
      return
    }

    const takerToken =
      makerToken === CURRENCY_ENUM.DOLLAR ? CURRENCY_ENUM.GOLD : CURRENCY_ENUM.DOLLAR
    const convertedTakerAmount: BigNumber = roundDown(
      yield call(convertToContractDecimals, minimumTakerAmount, takerToken),
      0
    )
    Logger.debug(
      TAG,
      `Will receive at least ${convertedTakerAmount} 
      wei for ${convertedMakerAmount} wei of ${makerToken}`
    )

    let approveTx
    if (makerToken === CURRENCY_ENUM.GOLD) {
<<<<<<< HEAD
      approveTx = goldTokenContract.approve(
        exchangeContract.address,
        convertedMakerAmount.toString()
      )
    } else if (makerToken === CURRENCY_ENUM.DOLLAR) {
      approveTx = stableTokenContract.approve(
        exchangeContract.address,
=======
      approveTx = goldTokenContract.methods.approve(
        // TODO fix types
        (exchangeContract as any)._address,
        convertedMakerAmount.toString()
      )
    } else if (makerToken === CURRENCY_ENUM.DOLLAR) {
      approveTx = stableTokenContract.methods.approve(
        // TODO fix types
        (exchangeContract as any)._address,
>>>>>>> eba4626a
        convertedMakerAmount.toString()
      )
    } else {
      Logger.error(TAG, `Unexpected maker token ${makerToken}`)
      return
    }
<<<<<<< HEAD
    yield call(sendTransaction, approveTx.txo, account, TAG, 'approval')
    Logger.debug(TAG, `Transaction approved: ${util.inspect(approveTx.txo.arguments)}`)
=======
    // TODO check types
    yield call(sendTransaction as any, approveTx, account, TAG, 'approval')
    Logger.debug(TAG, `Transaction approved: ${util.inspect(approveTx.arguments)}`)
>>>>>>> eba4626a

    const tx = exchangeContract.exchange(
      convertedMakerAmount.toString(),
      convertedTakerAmount.toString(),
      sellGold
    )

    if (!txId) {
      Logger.error(TAG, 'No txId. Did not exchange.')
      return
    }
    // TODO check types
    yield call(sendAndMonitorTransaction as any, txId, tx, account)
  } catch (error) {
    Logger.error(TAG, 'Error doing exchange', error)
    if (txId) {
      yield put(removeStandbyTransaction(txId))
    }

    if (error.message === ErrorMessages.INCORRECT_PIN) {
      yield put(showError(ErrorMessages.INCORRECT_PIN))
    } else {
      yield put(showError(ErrorMessages.EXCHANGE_FAILED))
    }
  }
}

function* createStandbyTx(
  makerToken: CURRENCY_ENUM,
  makerAmount: BigNumber,
  exchangeRate: BigNumber,
  account: string
) {
  const takerAmount = getTakerAmount(makerAmount, exchangeRate)
  const txId = generateStandbyTransactionId(account)
  yield put(
    addStandbyTransaction({
      id: txId,
      type: TokenTransactionType.Exchange,
      status: TransactionStatus.Pending,
      inSymbol: makerToken,
      inValue: makerAmount.toString(),
      outSymbol: makerToken === CURRENCY_ENUM.DOLLAR ? CURRENCY_ENUM.GOLD : CURRENCY_ENUM.DOLLAR,
      outValue: takerAmount.toString(),
      timestamp: Math.floor(Date.now() / 1000),
    })
  )
  return txId
}

export function* watchFetchTobinTax() {
  yield takeLatest(Actions.FETCH_TOBIN_TAX, doFetchTobinTax)
}

export function* watchFetchExchangeRate() {
  yield takeLatest(Actions.FETCH_EXCHANGE_RATE, doFetchExchangeRate)
}

export function* watchExchangeTokens() {
  // @ts-ignore saga doesn't seem to understand the action with multiple params?
  yield takeEvery(Actions.EXCHANGE_TOKENS, exchangeGoldAndStableTokens)
}

export function* exchangeSaga() {
  yield spawn(watchFetchExchangeRate)
  yield spawn(watchFetchTobinTax)
  yield spawn(watchExchangeTokens)
}<|MERGE_RESOLUTION|>--- conflicted
+++ resolved
@@ -231,7 +231,6 @@
 
     let approveTx
     if (makerToken === CURRENCY_ENUM.GOLD) {
-<<<<<<< HEAD
       approveTx = goldTokenContract.approve(
         exchangeContract.address,
         convertedMakerAmount.toString()
@@ -239,31 +238,14 @@
     } else if (makerToken === CURRENCY_ENUM.DOLLAR) {
       approveTx = stableTokenContract.approve(
         exchangeContract.address,
-=======
-      approveTx = goldTokenContract.methods.approve(
-        // TODO fix types
-        (exchangeContract as any)._address,
-        convertedMakerAmount.toString()
-      )
-    } else if (makerToken === CURRENCY_ENUM.DOLLAR) {
-      approveTx = stableTokenContract.methods.approve(
-        // TODO fix types
-        (exchangeContract as any)._address,
->>>>>>> eba4626a
         convertedMakerAmount.toString()
       )
     } else {
       Logger.error(TAG, `Unexpected maker token ${makerToken}`)
       return
     }
-<<<<<<< HEAD
     yield call(sendTransaction, approveTx.txo, account, TAG, 'approval')
     Logger.debug(TAG, `Transaction approved: ${util.inspect(approveTx.txo.arguments)}`)
-=======
-    // TODO check types
-    yield call(sendTransaction as any, approveTx, account, TAG, 'approval')
-    Logger.debug(TAG, `Transaction approved: ${util.inspect(approveTx.arguments)}`)
->>>>>>> eba4626a
 
     const tx = exchangeContract.exchange(
       convertedMakerAmount.toString(),
