--- conflicted
+++ resolved
@@ -16,7 +16,6 @@
 } from 'src/transactions/actions'
 import { sendTransactionPromises, wrapSendTransactionWithRetry } from 'src/transactions/send'
 import Logger from 'src/utils/Logger'
-import { TransactionObject } from 'web3/eth/types'
 
 const TAG = 'transactions/saga'
 
@@ -29,37 +28,19 @@
   }
 }
 
-<<<<<<< HEAD
-function* onSendAndMonitorTransactionError(txId: string) {
-  yield put(removeStandbyTransaction(txId))
-  yield put(showError(ErrorMessages.TRANSACTION_FAILED))
-}
-
 export function* sendAndMonitorTransaction<T>(
   txId: string,
   tx: CeloTransactionObject<T>,
-=======
-export function* sendAndMonitorTransaction(
-  txId: string,
-  tx: TransactionObject<any>,
->>>>>>> b33454c9
   account: string,
   currency?: CURRENCY_ENUM
 ) {
   try {
     Logger.debug(TAG + '@sendAndMonitorTransaction', `Sending transaction with id: ${txId}`)
 
-<<<<<<< HEAD
-    const txPromises: TxPromises = yield call(sendTransactionPromises, tx.txo, account, TAG, txId)
-    const hash = yield txPromises.transactionHash
-    yield put(addHashToStandbyTransaction(txId, hash))
-
-    yield txPromises.confirmation
-=======
     const sendTxMethod = function*(nonce: number) {
-      const { transactionHash, confirmation } = yield call(
+      const { transactionHash, confirmation }: TxPromises = yield call(
         sendTransactionPromises,
-        tx,
+        tx.txo,
         account,
         TAG,
         txId,
@@ -71,8 +52,6 @@
       return result
     }
     yield call(wrapSendTransactionWithRetry, txId, account, sendTxMethod)
-
->>>>>>> b33454c9
     yield put(transactionConfirmed(txId))
 
     if (currency === CURRENCY_ENUM.GOLD) {
