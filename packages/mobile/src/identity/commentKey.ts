--- conflicted
+++ resolved
@@ -1,12 +1,7 @@
-<<<<<<< HEAD
-import { web3 } from 'src/web3/contracts'
-
 import { trimLeading0x } from '@celo/utils/src/address'
-=======
-import { stripHexLeader } from '@celo/utils/src/address'
->>>>>>> dc510872
 import { encryptComment as encryptCommentRaw } from '@celo/utils/src/commentEncryption'
 import { getAttestationsContract, getDataEncryptionKey } from '@celo/walletkit'
+import { web3 } from 'src/web3/contracts'
 
 export async function getCommentKey(address: string): Promise<Buffer | null> {
   const attestations = await getAttestationsContract(web3)
