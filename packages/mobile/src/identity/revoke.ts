import { AttestationsWrapper } from '@celo/contractkit/lib/wrappers/Attestations'
import { AttestationsStatus } from '@celo/utils/src/attestations'
import { call, put } from 'redux-saga/effects'
import { VerificationEvents } from 'src/analytics/Events'
import ValoraAnalytics from 'src/analytics/ValoraAnalytics'
import { setNumberVerified } from 'src/app/actions'
import { resetVerification } from 'src/identity/actions'
import { fetchPhoneHashPrivate } from 'src/identity/privateHashing'
import { getAttestationsStatus } from 'src/identity/verification'
import Logger from 'src/utils/Logger'
import { getContractKit } from 'src/web3/contracts'

const TAG = 'identity/revoke'

export function* revokePhoneMapping(e164Number: string, account: string) {
  Logger.debug(TAG + '@revokeVerification', 'Revoking previous verification')
  try {
    ValoraAnalytics.track(VerificationEvents.verification_revoke_start)
    const contractKit = yield call(getContractKit)
    const attestationsWrapper: AttestationsWrapper = yield call([
      contractKit.contracts,
      contractKit.contracts.getAttestations,
    ])
    const phoneHashDetails = yield call(fetchPhoneHashPrivate, e164Number)
    const phoneHash = phoneHashDetails.phoneHash

    const status: AttestationsStatus = yield call(
      getAttestationsStatus,
      attestationsWrapper,
      account,
      phoneHash
    )

<<<<<<< HEAD
    if (status.total < 1) {
      Logger.debug('No attestations associated with identifier - skipping revoke')
      return
=======
    if (status.isVerified) {
      yield call([attestationsWrapper, attestationsWrapper.revoke], phoneHash, account)
    } else {
      Logger.debug(TAG + '@revokeVerification', 'Account not verified, skipping actual revoke call')
>>>>>>> be6e6d25
    }
    yield put(resetVerification())
    yield put(setNumberVerified(false))

    ValoraAnalytics.track(VerificationEvents.verification_revoke_finish)
  } catch (err) {
    Logger.error(TAG + '@revokeVerification', 'Error revoking verification', err)
    ValoraAnalytics.track(VerificationEvents.verification_revoke_error, {
      error: err.message,
    })

    throw new Error('Could not revoke mapping')
  }
}<|MERGE_RESOLUTION|>--- conflicted
+++ resolved
@@ -31,16 +31,10 @@
       phoneHash
     )
 
-<<<<<<< HEAD
-    if (status.total < 1) {
-      Logger.debug('No attestations associated with identifier - skipping revoke')
-      return
-=======
     if (status.isVerified) {
       yield call([attestationsWrapper, attestationsWrapper.revoke], phoneHash, account)
     } else {
       Logger.debug(TAG + '@revokeVerification', 'Account not verified, skipping actual revoke call')
->>>>>>> be6e6d25
     }
     yield put(resetVerification())
     yield put(setNumberVerified(false))
