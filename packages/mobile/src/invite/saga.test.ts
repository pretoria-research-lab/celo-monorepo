import BigNumber from 'bignumber.js'
import { FetchMock } from 'jest-fetch-mock'
import { Linking } from 'react-native'
import SendIntentAndroid from 'react-native-send-intent'
import { expectSaga } from 'redux-saga-test-plan'
import * as matchers from 'redux-saga-test-plan/matchers'
import { throwError } from 'redux-saga-test-plan/providers'
import { call } from 'redux-saga/effects'
import { showError } from 'src/alert/actions'
import { ErrorMessages } from 'src/app/ErrorMessages'
import {
  InviteBy,
  redeemInvite,
  redeemInviteFailure,
  redeemInviteSuccess,
  sendInvite,
  storeInviteeData,
} from 'src/invite/actions'
import { watchRedeemInvite, watchSendInvite, withdrawFundsFromTempAccount } from 'src/invite/saga'
import { fetchDollarBalance } from 'src/stableToken/actions'
import { transactionConfirmed } from 'src/transactions/actions'
import { contractKit } from 'src/web3/contracts'
import { getConnectedUnlockedAccount, getOrCreateAccount, waitWeb3LastBlock } from 'src/web3/saga'
import { createMockStore, mockContractKitBalance } from 'test/utils'
import { mockAccount, mockE164Number, mockName } from 'test/values'

const mockFetch = fetch as FetchMock
const mockKey = '0x1129eb2fbccdc663f4923a6495c35b096249812b589f7c4cd1dba01e1edaf724'

jest.mock('src/account/actions', () => ({
  ...jest.requireActual('src/account/actions'),
  getPincode: async () => 'pin',
}))

jest.mock('src/transactions/send', () => ({
  sendTransaction: async () => true,
}))

jest.mock('src/web3/contracts', () => {
<<<<<<< HEAD
  const ck = require('@celo/contractkit').newKitFromWeb3
  return {
    contractKit: ck(),
=======
  const contractKitMock = require('@celo/contractkit')
  return {
    contractKit: contractKitMock.newKitFromWeb3(),
>>>>>>> 90361f4d
    web3: {
      eth: {
        accounts: {
          privateKeyToAccount: () =>
            '0x1129eb2fbccdc663f4923a6495c35b096249812b589f7c4cd1dba01e1edaf724',
          wallet: {
            add: () => null,
          },
          create: () => ({
            address: '0x1129eb2fbccdc663f4923a6495c35b096249812b589f7c4cd1dba01e1edaf724',
            privateKey: '0x1129eb2fbccdc663f4923a6495c35b096249812b589f7c4cd1dba01e1edaf724',
          }),
        },
        personal: {
          importRawKey: () => '0x1129eb2fbccdc663f4923a6495c35b096249812b589f7c4cd1dba01e1edaf724',
          unlockAccount: async () => true,
        },
      },
      utils: {
        fromWei: (x: any) => x / 1e18,
        sha3: (x: any) => `a sha3 hash`,
      },
    },
    isFornoMode: () => false,
  }
})

SendIntentAndroid.sendSms = jest.fn()

const state = createMockStore({ web3: { account: mockAccount } }).getState()

describe(watchSendInvite, () => {
  beforeAll(() => {
    jest.useRealTimers()

    mockFetch.mockResponse(
      JSON.stringify({
        shortLink: 'hi',
      })
    )
  })

  it('sends an SMS invite as expected', async () => {
    await expectSaga(watchSendInvite)
      .provide([
        [call(waitWeb3LastBlock), true],
        [call(getConnectedUnlockedAccount), mockAccount],
      ])
      .withState(state)
      .dispatch(sendInvite(mockName, mockE164Number, InviteBy.SMS))
      .dispatch(transactionConfirmed('a sha3 hash'))
      .put(storeInviteeData(mockKey, mockE164Number))
      .run()

    expect(SendIntentAndroid.sendSms).toHaveBeenCalled()
  })

  it('sends a WhatsApp invite as expected', async () => {
    await expectSaga(watchSendInvite)
      .provide([
        [call(waitWeb3LastBlock), true],
        [call(getConnectedUnlockedAccount), mockAccount],
      ])
      .withState(state)
      .dispatch(sendInvite(mockName, mockE164Number, InviteBy.WhatsApp))
      .put(storeInviteeData(mockKey, mockE164Number))
      .dispatch(transactionConfirmed('a sha3 hash'))
      .run()

    expect(Linking.openURL).toHaveBeenCalled()
  })
})

describe(watchRedeemInvite, () => {
  beforeAll(() => {
    jest.useRealTimers()
  })

  beforeEach(() => {
    mockContractKitBalance.mockReset()
  })

  it('works with a valid private key and enough money on it', async () => {
    await expectSaga(watchRedeemInvite)
      .provide([
        [call(waitWeb3LastBlock), true],
        [call(getOrCreateAccount), mockAccount],
      ])
      .withState(state)
      .dispatch(redeemInvite(mockKey))
      .put(fetchDollarBalance())
      .put(redeemInviteSuccess())
      .run()
  })

  it('fails with a valid private key but unsuccessful transfer', async () => {
    await expectSaga(watchRedeemInvite)
      .provide([
        [call(waitWeb3LastBlock), true],
        [call(getOrCreateAccount), mockAccount],
        [matchers.call.fn(withdrawFundsFromTempAccount), throwError(new Error('fake error'))],
      ])
      .withState(state)
      .dispatch(redeemInvite(mockKey))
      .put(showError(ErrorMessages.REDEEM_INVITE_FAILED))
      .put(redeemInviteFailure())
      .run()
  })

  it('fails with a valid private key but no money on key', async () => {
<<<<<<< HEAD
    const stableToken = await contractKit.contracts.getStableToken()
    const ret = new Promise<BigNumber>((resolve) => {
      console.log('hiii')
      resolve(new BigNumber(0))
    })
    const mock = jest.fn()
    stableToken.balanceOf = mock
    mock
      .mockReturnValueOnce(ret) // temp account
      .mockReturnValueOnce(ret) // current account
=======
    // @ts-ignore
    contractKit.contracts.getStableToken.mockImplementation(async () => ({
      balanceOf: async () => {
        return new BigNumber(0)
      },
      decimals: async () => '10',
      transferWithComment: async () => ({
        txo: {},
      }),
    }))
>>>>>>> 90361f4d

    await expectSaga(watchRedeemInvite)
      .provide([
        [call(waitWeb3LastBlock), true],
        [call(getOrCreateAccount), mockAccount],
      ])
      .withState(state)
      .dispatch(redeemInvite(mockKey))
      .put(showError(ErrorMessages.EMPTY_INVITE_CODE))
      .put(redeemInviteFailure())
      .run()
  })

  it('fails with error creating account', async () => {
    // @ts-ignore
    contractKit.contracts.getStableToken.mockImplementation(async () => ({
      balanceOf: async () => {
        return new BigNumber(10)
      },
      decimals: async () => '10',
      transferWithComment: async () => ({
        txo: {},
      }),
    }))

    await expectSaga(watchRedeemInvite)
      .provide([
        [call(waitWeb3LastBlock), true],
        [call(getOrCreateAccount), throwError(new Error('fake error'))],
      ])
      .withState(state)
      .dispatch(redeemInvite(mockKey))
      .put(showError(ErrorMessages.REDEEM_INVITE_FAILED))
      .put(redeemInviteFailure())
      .run()
  })
})<|MERGE_RESOLUTION|>--- conflicted
+++ resolved
@@ -37,15 +37,9 @@
 }))
 
 jest.mock('src/web3/contracts', () => {
-<<<<<<< HEAD
   const ck = require('@celo/contractkit').newKitFromWeb3
   return {
     contractKit: ck(),
-=======
-  const contractKitMock = require('@celo/contractkit')
-  return {
-    contractKit: contractKitMock.newKitFromWeb3(),
->>>>>>> 90361f4d
     web3: {
       eth: {
         accounts: {
@@ -156,18 +150,6 @@
   })
 
   it('fails with a valid private key but no money on key', async () => {
-<<<<<<< HEAD
-    const stableToken = await contractKit.contracts.getStableToken()
-    const ret = new Promise<BigNumber>((resolve) => {
-      console.log('hiii')
-      resolve(new BigNumber(0))
-    })
-    const mock = jest.fn()
-    stableToken.balanceOf = mock
-    mock
-      .mockReturnValueOnce(ret) // temp account
-      .mockReturnValueOnce(ret) // current account
-=======
     // @ts-ignore
     contractKit.contracts.getStableToken.mockImplementation(async () => ({
       balanceOf: async () => {
@@ -178,7 +160,6 @@
         txo: {},
       }),
     }))
->>>>>>> 90361f4d
 
     await expectSaga(watchRedeemInvite)
       .provide([
