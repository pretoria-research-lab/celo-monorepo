--- conflicted
+++ resolved
@@ -4,40 +4,36 @@
 import { StackScreenProps } from '@react-navigation/stack'
 import React from 'react'
 import { useTranslation } from 'react-i18next'
-<<<<<<< HEAD
-import { ScrollView, StyleSheet, Text } from 'react-native'
-import SafeAreaView from 'react-native-safe-area-view'
-=======
 import { FlatList, ListRenderItemInfo, ScrollView, StyleSheet, Text } from 'react-native'
 import { SafeAreaView } from 'react-native-safe-area-context'
->>>>>>> 6e96d6e1
 import { useDispatch } from 'react-redux'
 import { SettingsEvents } from 'src/analytics/Events'
 import ValoraAnalytics from 'src/analytics/ValoraAnalytics'
 import { setLanguage } from 'src/app/actions'
 import { AVAILABLE_LANGUAGES } from 'src/config'
 import { Namespaces } from 'src/i18n'
+import { emptyHeader, headerWithBackButton } from 'src/navigator/Headers.v2'
 import { navigate, navigateBack } from 'src/navigator/NavigationService'
 import { Screens } from 'src/navigator/Screens'
 import { StackParamList } from 'src/navigator/types'
 
-type Props = StackScreenProps<StackParamList, Screens.Language>
+type ScreenProps = StackScreenProps<StackParamList, Screens.Language>
+type Props = ScreenProps
 
-export default function Language({ route }: Props) {
+interface Language {
+  code: string
+  name: string
+}
+
+function keyExtractor(item: Language) {
+  return item.code
+}
+
+function LanguageScreen({ route }: Props) {
   const dispatch = useDispatch()
   const { t, i18n } = useTranslation(Namespaces.accountScreen10)
+  const fromSettings = route.params?.fromSettings
 
-<<<<<<< HEAD
-  function onSelect(language: string, code: string) {
-    CeloAnalytics.track(CustomEventNames.language_select, { language, selectedAnswer: code })
-    const nextScreen = route.params?.nextScreen ?? Screens.JoinCelo
-    dispatch(setLanguage(code))
-    if (nextScreen === 'GO_BACK') {
-      navigateBack()
-    } else {
-      navigate(nextScreen)
-    }
-=======
   const onSelect = (language: string, code: string) => {
     dispatch(setLanguage(code))
     // Wait for next frame before navigating back
@@ -65,7 +61,6 @@
         testID={`ChooseLanguage/${language.code}`}
       />
     )
->>>>>>> 6e96d6e1
   }
 
   return (
@@ -74,19 +69,19 @@
         <Text style={styles.title} testID={'ChooseLanguageTitle'}>
           {t('selectLanguage')}
         </Text>
-        {AVAILABLE_LANGUAGES.map((language) => (
-          <SelectionOption
-            text={language.name}
-            key={language.code}
-            onSelect={onSelect}
-            isSelected={language.code === i18n.language}
-            data={language.code}
-            testID={`ChooseLanguage/${language.code}`}
-          />
-        ))}
+        <FlatList
+          data={AVAILABLE_LANGUAGES}
+          extraData={i18n.language}
+          renderItem={renderItem}
+          keyExtractor={keyExtractor}
+        />
       </SafeAreaView>
     </ScrollView>
   )
+}
+
+LanguageScreen.navigationOptions = ({ navigation }: ScreenProps) => {
+  return navigation.canGoBack() ? headerWithBackButton : emptyHeader
 }
 
 const styles = StyleSheet.create({
@@ -96,7 +91,8 @@
   },
   title: {
     ...fontStyles.h2,
-    marginHorizontal: 16,
-    marginVertical: 16,
+    margin: 16,
   },
-})+})
+
+export default LanguageScreen