import { stringToBoolean } from '@celo/utils/src/parsing'
import { Platform } from 'react-native'
import Config from 'react-native-config'
import config from 'src/geth/network-config'
import { Testnets } from 'src/web3/testnets'
// if I use @celo/utils breaks all the tests for some reason
// tslint:disable-next-line
import * as secretsFile from '../secrets.json'

// extract secrets from secrets.json
const keyOrUndefined = (file: any, secretsKey: any, attribute: any) => {
  if (secretsKey in file) {
    if (attribute in file[secretsKey]) {
      return file[secretsKey][attribute]
    }
  }
  return undefined
}

export const AVAILABLE_LANGUAGES = [
  { name: 'English', code: 'en-US' },
  { name: 'Español (América Latina)', code: 'es-419' },
]

export const isE2EEnv = Config.IS_E2E || false
export const CELO_VERIFIER_DOWNLOAD_LINK = 'https://celo.org/rewards'
export const CELO_VERIFIER_START_MINING_LINK = 'celo://verifier/start'

export const DEFAULT_COUNTRY = Config.DEFAULT_COUNTRY || null

export const TOS_LINK = 'https://celo.org/user-agreement'
export const FAQ_LINK = 'https://celo.org/faq'

export const CELO_SUPPORT_EMAIL_ADDRESS = 'support@celo.org'

export const BALANCE_OUT_OF_SYNC_THRESHOLD = 5 * 60 // 5 minutes

export const ALERT_BANNER_DURATION = 5000

export const NUMBER_INPUT_MAX_DECIMALS = 2
export const MAX_COMMENT_LENGTH = 70

export const INPUT_DEBOUNCE_TIME = 1000 // milliseconds

export const SUPPORTS_KEYSTORE = Platform.Version >= 23

export const DEV_SETTINGS_ACTIVE_INITIALLY = stringToBoolean(
  Config.DEV_SETTINGS_ACTIVE_INITIALLY || 'false'
)

export const FIREBASE_ENABLED = stringToBoolean(Config.FIREBASE_ENABLED || 'true')

// We need to fallback to `integration` for testing under jest where
// react-native-config is undefined.
export const DEFAULT_TESTNET: Testnets = Config.DEFAULT_TESTNET || 'integration'
export const BLOCKCHAIN_API_URL = config[DEFAULT_TESTNET].blockchainApiUrl

export const SEGMENT_API_KEY = keyOrUndefined(secretsFile, Config.SECRETS_KEY, 'SEGMENT_API_KEY')
export const FIREBASE_WEB_KEY = keyOrUndefined(secretsFile, Config.SECRETS_KEY, 'FIREBASE_WEB_KEY')

export const SENTRY_URL = keyOrUndefined(secretsFile, Config.SECRETS_KEY, 'SENTRY_URL')

export const PROMOTE_REWARDS_APP = false

export const LOCAL_CURRENCY_SYMBOL = Config.LOCAL_CURRENCY_SYMBOL || null

// The number of seconds before the sender can reclaim the payment.
export const ESCROW_PAYMENT_EXPIRY_SECONDS = 172800 // 2 days

<<<<<<< HEAD
export const SHOW_TESTNET_BANNER = Config.SHOW_TESTNET_BANNER || false
=======
export const SHOW_TESTNET_BANNER = stringToBoolean(Config.SHOW_TESTNET_BANNER || 'false')

// The minimum allowed value for a transaction such as a transfer
export const DOLLAR_TRANSACTION_MIN_AMOUNT = 0.01
export const GOLD_TRANSACTION_MIN_AMOUNT = 0.001
>>>>>>> 627872e3
<|MERGE_RESOLUTION|>--- conflicted
+++ resolved
@@ -67,12 +67,8 @@
 // The number of seconds before the sender can reclaim the payment.
 export const ESCROW_PAYMENT_EXPIRY_SECONDS = 172800 // 2 days
 
-<<<<<<< HEAD
-export const SHOW_TESTNET_BANNER = Config.SHOW_TESTNET_BANNER || false
-=======
 export const SHOW_TESTNET_BANNER = stringToBoolean(Config.SHOW_TESTNET_BANNER || 'false')
 
 // The minimum allowed value for a transaction such as a transfer
 export const DOLLAR_TRANSACTION_MIN_AMOUNT = 0.01
-export const GOLD_TRANSACTION_MIN_AMOUNT = 0.001
->>>>>>> 627872e3
+export const GOLD_TRANSACTION_MIN_AMOUNT = 0.001