import { stringToBoolean } from '@celo/utils/src/parsing'
import BigNumber from 'bignumber.js'
import Config from 'react-native-config'
import { GethSyncMode } from 'src/geth/consts'
// tslint:disable-next-line
import * as secretsFile from '../secrets.json'

export * from 'src/brandingConfig'

// extract secrets from secrets.json
const keyOrUndefined = (file: any, secretsKey: any, attribute: any) => {
  if (secretsKey in file) {
    if (attribute in file[secretsKey]) {
      return file[secretsKey][attribute]
    }
  }
  return undefined
}

export const AVAILABLE_LANGUAGES = [
  { name: 'English', code: 'en-US' },
  { name: 'Español (América Latina)', code: 'es-419' },
]

// DEV only related settings
export const isE2EEnv = Config.IS_E2E || false
export const DEV_RESTORE_NAV_STATE_ON_RELOAD = stringToBoolean(
  Config.DEV_RESTORE_NAV_STATE_ON_RELOAD || 'false'
)
export const DEV_SETTINGS_ACTIVE_INITIALLY = stringToBoolean(
  Config.DEV_SETTINGS_ACTIVE_INITIALLY || 'false'
)

// VALUES
export const GAS_INFLATION_FACTOR = 1.5 // Used when estimating gas for txs
export const GAS_PRICE_INFLATION_FACTOR = 5 // Used when getting gas price, must match what Geth does
export const BALANCE_OUT_OF_SYNC_THRESHOLD = 1 * 60 // 1 minute
export const ALERT_BANNER_DURATION = 5000
export const NUMBER_INPUT_MAX_DECIMALS = 2
export const MAX_COMMENT_LENGTH = 70
export const INPUT_DEBOUNCE_TIME = 1000 // milliseconds
// The minimum allowed value to add funds
export const DOLLAR_ADD_FUNDS_MIN_AMOUNT = 0.01
// The minimum allowed value to cash out
export const DOLLAR_CASH_OUT_MIN_AMOUNT = 0.01
// The minimum allowed value for a transaction such as a transfer
export const DOLLAR_TRANSACTION_MIN_AMOUNT = 0.01
export const GOLD_TRANSACTION_MIN_AMOUNT = 0.001
// The number of seconds before the sender can reclaim the payment.
export const ESCROW_PAYMENT_EXPIRY_SECONDS = 86400 // 1 days
// We need to fallback to `integration` for testing under jest where react-native-config is undefined.
export const DEFAULT_TESTNET = Config.DEFAULT_TESTNET || 'integration'
export const DAILY_PAYMENT_LIMIT_CUSD = 500
export const SMS_RETRIEVER_APP_SIGNATURE = Config.SMS_RETRIEVER_APP_SIGNATURE

// LINKS
export const CELO_VERIFIER_DOWNLOAD_LINK = 'https://celo.org/rewards'
export const CELO_VERIFIER_START_MINING_LINK = 'celo://verifier/start'

// TODO: remove special case for mainnet
export const DEFAULT_FORNO_URL = `https://${
  DEFAULT_TESTNET === 'mainnet' ? 'rc1' : DEFAULT_TESTNET
}-forno.celo-testnet.org`

// FEATURE FLAGS
export const FIREBASE_ENABLED = stringToBoolean(Config.FIREBASE_ENABLED || 'true')
export const PROMOTE_REWARDS_APP = false
export const SHOW_TESTNET_BANNER = stringToBoolean(Config.SHOW_TESTNET_BANNER || 'false')
export const SHOW_GET_INVITE_LINK = stringToBoolean(Config.SHOW_GET_INVITE_LINK || 'false')
export const FORNO_ENABLED_INITIALLY = Config.FORNO_ENABLED_INITIALLY
  ? stringToBoolean(Config.FORNO_ENABLED_INITIALLY)
  : false
export const DEFAULT_SYNC_MODE: GethSyncMode = Config.DEFAULT_SYNC_MODE
  ? new BigNumber(Config.DEFAULT_SYNC_MODE).toNumber()
  : GethSyncMode.Lightest
// TODO Remove when feature is stable
export const USE_PHONE_NUMBER_PRIVACY = true
<<<<<<< HEAD
export const USE_FULL_NODE_DISCOVERY = true
=======
export const SHOW_CASH_OUT = stringToBoolean(Config.SHOW_CASH_OUT || 'false')
>>>>>>> 870025b6

// SECRETS
export const SEGMENT_API_KEY = keyOrUndefined(secretsFile, Config.SECRETS_KEY, 'SEGMENT_API_KEY')
export const FIREBASE_WEB_KEY = keyOrUndefined(secretsFile, Config.SECRETS_KEY, 'FIREBASE_WEB_KEY')
export const SENTRY_URL = keyOrUndefined(secretsFile, Config.SECRETS_KEY, 'SENTRY_URL')<|MERGE_RESOLUTION|>--- conflicted
+++ resolved
@@ -75,11 +75,8 @@
   : GethSyncMode.Lightest
 // TODO Remove when feature is stable
 export const USE_PHONE_NUMBER_PRIVACY = true
-<<<<<<< HEAD
 export const USE_FULL_NODE_DISCOVERY = true
-=======
 export const SHOW_CASH_OUT = stringToBoolean(Config.SHOW_CASH_OUT || 'false')
->>>>>>> 870025b6
 
 // SECRETS
 export const SEGMENT_API_KEY = keyOrUndefined(secretsFile, Config.SECRETS_KEY, 'SEGMENT_API_KEY')
