import {
  DEFAULT_SYNC_MODE,
  DEFAULT_TESTNET,
  FORNO_ENABLED_INITIALLY,
  USE_FULL_NODE_DISCOVERY,
} from 'src/config'
import { GethSyncMode } from 'src/geth/consts'
import Logger from 'src/utils/Logger'

export enum Testnets {
  integration = 'integration',
  alfajoresstaging = 'alfajoresstaging',
  alfajores = 'alfajores',
  pilot = 'pilot',
  pilotstaging = 'pilotstaging',
  baklavastaging = 'baklavastaging',
  baklava = 'baklava',
  mainnet = 'mainnet',
}

interface NetworkConfig {
  nodeDir: string
  syncMode: GethSyncMode
  initiallyForno: boolean
  peerDiscovery: boolean
  blockchainApiUrl: string
  pgpnpUrl: string // Phone Number Privacy service url
  pgpnpPubKey: string
  signMoonpayUrl: string
}

const pgpnpUrlStaging = 'https://us-central1-celo-phone-number-privacy-stg.cloudfunctions.net'
const pgpnpPubKeyStaging =
  '7FsWGsFnmVvRfMDpzz95Np76wf/1sPaK0Og9yiB+P8QbjiC8FV67NBans9hzZEkBaQMhiapzgMR6CkZIZPvgwQboAxl65JWRZecGe5V3XO4sdKeNemdAZ2TzQuWkuZoA'

const signMoonpayUrlStaging = 'https://us-central1-celo-org-mobile.cloudfunctions.net/signMoonpay'

const networkConfigs: { [testnet: string]: NetworkConfig } = {
  [Testnets.integration]: {
    nodeDir: `.${Testnets.integration}`,
    syncMode: DEFAULT_SYNC_MODE,
    initiallyForno: FORNO_ENABLED_INITIALLY,
    blockchainApiUrl: 'https://integration-dot-celo-testnet.appspot.com/',
    pgpnpUrl: pgpnpUrlStaging,
    pgpnpPubKey: pgpnpPubKeyStaging,
<<<<<<< HEAD
    peerDiscovery: USE_FULL_NODE_DISCOVERY,
=======
    signMoonpayUrl: signMoonpayUrlStaging,
>>>>>>> 870025b6
  },
  [Testnets.alfajoresstaging]: {
    nodeDir: `.${Testnets.alfajoresstaging}`,
    syncMode: DEFAULT_SYNC_MODE,
    initiallyForno: FORNO_ENABLED_INITIALLY,
    blockchainApiUrl: 'https://alfajoresstaging-dot-celo-testnet.wl.r.appspot.com/',
    pgpnpUrl: pgpnpUrlStaging,
    pgpnpPubKey: pgpnpPubKeyStaging,
<<<<<<< HEAD
    peerDiscovery: USE_FULL_NODE_DISCOVERY,
=======
    signMoonpayUrl: signMoonpayUrlStaging,
>>>>>>> 870025b6
  },
  [Testnets.alfajores]: {
    nodeDir: `.${Testnets.alfajores}`,
    syncMode: DEFAULT_SYNC_MODE,
    initiallyForno: FORNO_ENABLED_INITIALLY,
<<<<<<< HEAD
    blockchainApiUrl: 'https://alfajores-dot-celo-testnet-production.appspot.com/',
    pgpnpUrl: pgpnpUrlProd,
    pgpnpPubKey: pgpnpPubKeyProd,
    peerDiscovery: USE_FULL_NODE_DISCOVERY,
=======
    blockchainApiUrl: 'https://blockchain-api-dot-celo-mobile-alfajores.appspot.com/',
    // TODO update PGPNP values when the network is reset
    pgpnpUrl: 'https://us-central1-celo-phone-number-privacy.cloudfunctions.net',
    pgpnpPubKey:
      '6VFX/ufxvL54NDRlJMe0jlbb9wD3L/Kfm6K2qEKoxrDMS42Q1S7ZOH88tdpOJhcAJPdDTjGE6qHQBiV48n/jctSuOJ8HjsRzp6VJWMHW3imqep7nwyhzNfLcPXJfrngB',
    signMoonpayUrl: signMoonpayUrlStaging,
>>>>>>> 870025b6
  },
  [Testnets.pilot]: {
    nodeDir: `.${Testnets.pilot}`,
    syncMode: DEFAULT_SYNC_MODE,
    initiallyForno: FORNO_ENABLED_INITIALLY,
    blockchainApiUrl: 'https://pilot-dot-celo-testnet-production.appspot.com/',
    pgpnpUrl: pgpnpUrlStaging,
    pgpnpPubKey: pgpnpPubKeyStaging,
<<<<<<< HEAD
    peerDiscovery: USE_FULL_NODE_DISCOVERY,
=======
    signMoonpayUrl: signMoonpayUrlStaging,
>>>>>>> 870025b6
  },
  [Testnets.pilotstaging]: {
    nodeDir: `.${Testnets.pilotstaging}`,
    syncMode: DEFAULT_SYNC_MODE,
    initiallyForno: FORNO_ENABLED_INITIALLY,
    blockchainApiUrl: 'https://pilotstaging-dot-celo-testnet.appspot.com/',
    pgpnpUrl: pgpnpUrlStaging,
    pgpnpPubKey: pgpnpPubKeyStaging,
<<<<<<< HEAD
    peerDiscovery: USE_FULL_NODE_DISCOVERY,
=======
    signMoonpayUrl: signMoonpayUrlStaging,
>>>>>>> 870025b6
  },
  [Testnets.baklavastaging]: {
    nodeDir: `.${Testnets.baklavastaging}`,
    syncMode: DEFAULT_SYNC_MODE,
    initiallyForno: FORNO_ENABLED_INITIALLY,
    blockchainApiUrl: 'https://baklavastaging-dot-celo-testnet.appspot.com/',
    pgpnpUrl: pgpnpUrlStaging,
    pgpnpPubKey: pgpnpPubKeyStaging,
<<<<<<< HEAD
    peerDiscovery: USE_FULL_NODE_DISCOVERY,
=======
    signMoonpayUrl: signMoonpayUrlStaging,
>>>>>>> 870025b6
  },
  [Testnets.baklava]: {
    nodeDir: `.${Testnets.baklava}`,
    syncMode: DEFAULT_SYNC_MODE,
    initiallyForno: FORNO_ENABLED_INITIALLY,
    blockchainApiUrl: 'https://baklava-dot-celo-testnet-production.appspot.com/',
    pgpnpUrl: pgpnpUrlStaging,
    pgpnpPubKey: pgpnpPubKeyStaging,
<<<<<<< HEAD
    peerDiscovery: USE_FULL_NODE_DISCOVERY,
=======
    signMoonpayUrl: signMoonpayUrlStaging,
  },
  [Testnets.mainnet]: {
    nodeDir: `.${Testnets.mainnet}`,
    syncMode: DEFAULT_SYNC_MODE,
    initiallyForno: FORNO_ENABLED_INITIALLY,
    blockchainApiUrl: 'https://blockchain-api-dot-celo-mobile-mainnet.appspot.com/',
    pgpnpUrl: 'https://us-central1-celo-pgpnp-mainnet.cloudfunctions.net',
    pgpnpPubKey:
      'FvreHfLmhBjwxHxsxeyrcOLtSonC9j7K3WrS4QapYsQH6LdaDTaNGmnlQMfFY04Bp/K4wAvqQwO9/bqPVCKf8Ze8OZo8Frmog4JY4xAiwrsqOXxug11+htjEe1pj4uMA',
    signMoonpayUrl: signMoonpayUrlStaging, // TODO
>>>>>>> 870025b6
  },
}

Logger.info('Connecting to testnet: ', DEFAULT_TESTNET)

export default networkConfigs[DEFAULT_TESTNET]<|MERGE_RESOLUTION|>--- conflicted
+++ resolved
@@ -43,11 +43,8 @@
     blockchainApiUrl: 'https://integration-dot-celo-testnet.appspot.com/',
     pgpnpUrl: pgpnpUrlStaging,
     pgpnpPubKey: pgpnpPubKeyStaging,
-<<<<<<< HEAD
     peerDiscovery: USE_FULL_NODE_DISCOVERY,
-=======
     signMoonpayUrl: signMoonpayUrlStaging,
->>>>>>> 870025b6
   },
   [Testnets.alfajoresstaging]: {
     nodeDir: `.${Testnets.alfajoresstaging}`,
@@ -56,29 +53,20 @@
     blockchainApiUrl: 'https://alfajoresstaging-dot-celo-testnet.wl.r.appspot.com/',
     pgpnpUrl: pgpnpUrlStaging,
     pgpnpPubKey: pgpnpPubKeyStaging,
-<<<<<<< HEAD
     peerDiscovery: USE_FULL_NODE_DISCOVERY,
-=======
     signMoonpayUrl: signMoonpayUrlStaging,
->>>>>>> 870025b6
   },
   [Testnets.alfajores]: {
     nodeDir: `.${Testnets.alfajores}`,
     syncMode: DEFAULT_SYNC_MODE,
     initiallyForno: FORNO_ENABLED_INITIALLY,
-<<<<<<< HEAD
-    blockchainApiUrl: 'https://alfajores-dot-celo-testnet-production.appspot.com/',
-    pgpnpUrl: pgpnpUrlProd,
-    pgpnpPubKey: pgpnpPubKeyProd,
     peerDiscovery: USE_FULL_NODE_DISCOVERY,
-=======
     blockchainApiUrl: 'https://blockchain-api-dot-celo-mobile-alfajores.appspot.com/',
     // TODO update PGPNP values when the network is reset
     pgpnpUrl: 'https://us-central1-celo-phone-number-privacy.cloudfunctions.net',
     pgpnpPubKey:
       '6VFX/ufxvL54NDRlJMe0jlbb9wD3L/Kfm6K2qEKoxrDMS42Q1S7ZOH88tdpOJhcAJPdDTjGE6qHQBiV48n/jctSuOJ8HjsRzp6VJWMHW3imqep7nwyhzNfLcPXJfrngB',
     signMoonpayUrl: signMoonpayUrlStaging,
->>>>>>> 870025b6
   },
   [Testnets.pilot]: {
     nodeDir: `.${Testnets.pilot}`,
@@ -87,11 +75,8 @@
     blockchainApiUrl: 'https://pilot-dot-celo-testnet-production.appspot.com/',
     pgpnpUrl: pgpnpUrlStaging,
     pgpnpPubKey: pgpnpPubKeyStaging,
-<<<<<<< HEAD
     peerDiscovery: USE_FULL_NODE_DISCOVERY,
-=======
     signMoonpayUrl: signMoonpayUrlStaging,
->>>>>>> 870025b6
   },
   [Testnets.pilotstaging]: {
     nodeDir: `.${Testnets.pilotstaging}`,
@@ -100,11 +85,8 @@
     blockchainApiUrl: 'https://pilotstaging-dot-celo-testnet.appspot.com/',
     pgpnpUrl: pgpnpUrlStaging,
     pgpnpPubKey: pgpnpPubKeyStaging,
-<<<<<<< HEAD
     peerDiscovery: USE_FULL_NODE_DISCOVERY,
-=======
     signMoonpayUrl: signMoonpayUrlStaging,
->>>>>>> 870025b6
   },
   [Testnets.baklavastaging]: {
     nodeDir: `.${Testnets.baklavastaging}`,
@@ -113,11 +95,8 @@
     blockchainApiUrl: 'https://baklavastaging-dot-celo-testnet.appspot.com/',
     pgpnpUrl: pgpnpUrlStaging,
     pgpnpPubKey: pgpnpPubKeyStaging,
-<<<<<<< HEAD
     peerDiscovery: USE_FULL_NODE_DISCOVERY,
-=======
     signMoonpayUrl: signMoonpayUrlStaging,
->>>>>>> 870025b6
   },
   [Testnets.baklava]: {
     nodeDir: `.${Testnets.baklava}`,
@@ -126,9 +105,7 @@
     blockchainApiUrl: 'https://baklava-dot-celo-testnet-production.appspot.com/',
     pgpnpUrl: pgpnpUrlStaging,
     pgpnpPubKey: pgpnpPubKeyStaging,
-<<<<<<< HEAD
     peerDiscovery: USE_FULL_NODE_DISCOVERY,
-=======
     signMoonpayUrl: signMoonpayUrlStaging,
   },
   [Testnets.mainnet]: {
@@ -140,7 +117,7 @@
     pgpnpPubKey:
       'FvreHfLmhBjwxHxsxeyrcOLtSonC9j7K3WrS4QapYsQH6LdaDTaNGmnlQMfFY04Bp/K4wAvqQwO9/bqPVCKf8Ze8OZo8Frmog4JY4xAiwrsqOXxug11+htjEe1pj4uMA',
     signMoonpayUrl: signMoonpayUrlStaging, // TODO
->>>>>>> 870025b6
+    peerDiscovery: USE_FULL_NODE_DISCOVERY,
   },
 }
 
