--- conflicted
+++ resolved
@@ -291,23 +291,19 @@
   },
 }
 
-<<<<<<< HEAD
-export const v2Schema = {
-  ...v1Schema,
-  account: {
-    ...v1Schema.account,
-    retryVerificationWithForno: true,
-=======
 export const v1Schema = {
   ...v0Schema,
   identity: {
     ...v0Schema.identity,
     isValidRecipient: false,
     secureSendPhoneNumberMapping: {},
->>>>>>> 4510fdcb
+  },
+  account: {
+    ...v0Schema.account,
+    retryVerificationWithForno: true,
   },
 }
 
 export function getLatestSchema(): Partial<RootState> {
-  return v2Schema as Partial<RootState>
+  return v1Schema as Partial<RootState>
 }