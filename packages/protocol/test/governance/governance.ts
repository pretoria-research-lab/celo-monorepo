import { CeloContractName } from '@celo/protocol/lib/registry-utils'
import {
  assertBalance,
  assertEqualBN,
  assertLogMatches2,
  assertRevert,
  matchAny,
  NULL_ADDRESS,
  stripHexEncoding,
  timeTravel,
} from '@celo/protocol/lib/test-utils'
<<<<<<< HEAD
import { toFixed } from '@celo/protocol/lib/fixidity'
=======
import { toFixed, fromFixed } from '@celo/utils/lib/fixidity'
>>>>>>> 8dacf1eb
import BigNumber from 'bignumber.js'
import { keccak256 } from 'ethereumjs-util'
import {
  GovernanceContract,
  GovernanceInstance,
  MockLockedGoldContract,
  MockLockedGoldInstance,
  RegistryContract,
  RegistryInstance,
  TestTransactionsContract,
  TestTransactionsInstance,
} from 'types'

const Governance: GovernanceContract = artifacts.require('Governance')
const MockLockedGold: MockLockedGoldContract = artifacts.require('MockLockedGold')
const Registry: RegistryContract = artifacts.require('Registry')
const TestTransactions: TestTransactionsContract = artifacts.require('TestTransactions')

// @ts-ignore
// TODO(mcortesi): Use BN
Governance.numberFormat = 'BigNumber'

const parseProposalParams = (proposalParams: any) => {
  return {
    proposer: proposalParams[0],
    deposit: proposalParams[1],
    timestamp: proposalParams[2].toNumber(),
    transactionCount: proposalParams[3].toNumber(),
  }
}

const parseTransactionParams = (transactionParams: any) => {
  return {
    value: transactionParams[0].toNumber(),
    destination: transactionParams[1],
    data: transactionParams[2],
  }
}

enum VoteValue {
  None = 0,
  Abstain,
  No,
  Yes,
}

// TODO(asa): Test dequeueProposalsIfReady
// TODO(asa): Dequeue explicitly to make the gas cost of operations more clear
contract('Governance', (accounts: string[]) => {
  let governance: GovernanceInstance
  let mockLockedGold: MockLockedGoldInstance
  let testTransactions: TestTransactionsInstance
  let registry: RegistryInstance
  let ONE = new BigNumber(1)
  const nullFunctionId = '0x00000000'
  const account = accounts[0]
  const approver = accounts[0]
<<<<<<< HEAD
  const auditor = accounts[1]
=======
>>>>>>> 8dacf1eb
  const otherAccount = accounts[1]
  const nonOwner = accounts[1]
  const nonApprover = accounts[1]
  const concurrentProposals = 1
  const minDeposit = 5
  const queueExpiry = 60 * 60 // 1 hour
  const dequeueFrequency = 10 * 60 // 10 minutes
  const approvalStageDuration = 1 * 60 // 1 minute
  const referendumStageDuration = 5 * 60 // 5 minutes
  const executionStageDuration = 1 * 60 // 1 minute
<<<<<<< HEAD
  const participationBaseline = new BigNumber(5).div(new BigNumber(10))
  const participationFloor = new BigNumber(5).div(new BigNumber(100))
  const baselineUpdateFactor = new BigNumber(1).div(new BigNumber(5))
  const baselineQuorumFactor = 1
  const defaultThreshold = new BigNumber(50).div(new BigNumber(100))
  const weight = 100
  const participation = 1
  const expectedParticipationBaseline = baselineUpdateFactor
    .multipliedBy(participation)
    .plus(ONE.minus(baselineUpdateFactor).multipliedBy(participationBaseline))
=======
  const participationBaseline = toFixed(5 / 10)
  const participationFloor = toFixed(5 / 100)
  const baselineUpdateFactor = toFixed(1 / 5)
  const baselineQuorumFactor = 1
  const weight = 100
  const participation = 1
  const expectedParticipationBaseline = fromFixed(baselineUpdateFactor)
    .multipliedBy(participation)
    .plus(ONE.minus(fromFixed(baselineUpdateFactor)).multipliedBy(fromFixed(participationBaseline)))

>>>>>>> 8dacf1eb
  let transactionSuccess1
  let transactionSuccess2
  let transactionFail
  let proposalHash
  beforeEach(async () => {
    governance = await Governance.new()
    mockLockedGold = await MockLockedGold.new()
    registry = await Registry.new()
    testTransactions = await TestTransactions.new()
    await governance.initialize(
      registry.address,
      approver,
      auditor,
      concurrentProposals,
      minDeposit,
      queueExpiry,
      dequeueFrequency,
      approvalStageDuration,
      referendumStageDuration,
      executionStageDuration,
<<<<<<< HEAD
      toFixed(participationBaseline),
      toFixed(participationFloor),
      toFixed(baselineUpdateFactor),
      toFixed(baselineQuorumFactor)
    )
    await registry.setAddressFor(bondedDepositsRegistryId, mockBondedDeposits.address)
    await mockBondedDeposits.setWeight(account, weight)
    await mockBondedDeposits.setTotalWeight(weight)
=======
      participationBaseline,
      participationFloor,
      baselineUpdateFactor,
      baselineQuorumFactor
    )
    await registry.setAddressFor(CeloContractName.LockedGold, mockLockedGold.address)
    await mockLockedGold.setWeight(account, weight)
    await mockLockedGold.setTotalWeight(weight)
>>>>>>> 8dacf1eb
    transactionSuccess1 = {
      value: 0,
      destination: testTransactions.address,
      data: Buffer.from(
        stripHexEncoding(
          // @ts-ignore
          testTransactions.contract.methods.setValue(1, 1, true).encodeABI()
        ),
        'hex'
      ),
    }
    transactionSuccess2 = {
      value: 0,
      destination: testTransactions.address,
      data: Buffer.from(
        stripHexEncoding(
          // @ts-ignore
          testTransactions.contract.methods.setValue(2, 1, true).encodeABI()
        ),
        'hex'
      ),
    }
    transactionFail = {
      value: 0,
      destination: testTransactions.address,
      data: Buffer.from(
        stripHexEncoding(
          // @ts-ignore
          testTransactions.contract.methods.setValue(3, 1, false).encodeABI()
        ),
        'hex'
      ),
    }
    proposalHash = keccak256(
      web3.eth.abi.encodeParameters(
        ['uint256[]', 'address[]', 'bytes', 'uint256[]'],
        [
          [String(transactionSuccess1.value)],
          [transactionSuccess1.destination.toString()],
          transactionSuccess1.data,
          [String(transactionSuccess1.data.length)],
        ]
      )
    )
  })

  describe('#initialize()', () => {
    it('should have set the owner', async () => {
      const owner: string = await governance.owner()
      assert.equal(owner, accounts[0])
    })

    it('should have set concurrentProposals', async () => {
      const actualConcurrentProposals = await governance.concurrentProposals()
      assertEqualBN(actualConcurrentProposals, concurrentProposals)
    })

    it('should have set minDeposit', async () => {
      const actualMinDeposit = await governance.minDeposit()
      assertEqualBN(actualMinDeposit, minDeposit)
    })

    it('should have set queueExpiry', async () => {
      const actualQueueExpiry = await governance.queueExpiry()
      assertEqualBN(actualQueueExpiry, queueExpiry)
    })

    it('should have set dequeueFrequency', async () => {
      const actualDequeueFrequency = await governance.dequeueFrequency()
      assertEqualBN(actualDequeueFrequency, dequeueFrequency)
    })

    it('should have set stageDurations', async () => {
<<<<<<< HEAD
      const [
        actualApprovalStageDuration,
        actualReferendumStageDuration,
        actualExecutionStageDuration,
      ] = await governance.getStageDurations()
=======
      const actualApprovalStageDuration = await governance.getApprovalStageDuration()
      const actualReferendumStageDuration = await governance.getReferendumStageDuration()
      const actualExecutionStageDuration = await governance.getExecutionStageDuration()
>>>>>>> 8dacf1eb
      assertEqualBN(actualApprovalStageDuration, approvalStageDuration)
      assertEqualBN(actualReferendumStageDuration, referendumStageDuration)
      assertEqualBN(actualExecutionStageDuration, executionStageDuration)
    })

    it('should have set participationParameters', async () => {
      const [
        actualParticipationBaseline,
        actualParticipationFloor,
        actualBaselineUpdateFactor,
        actualBaselineQuorumFactor,
      ] = await governance.getParticipationParameters()
<<<<<<< HEAD
      assertEqualBN(actualParticipationBaseline, toFixed(participationBaseline))
      assertEqualBN(actualParticipationFloor, toFixed(participationFloor))
      assertEqualBN(actualBaselineUpdateFactor, toFixed(baselineUpdateFactor))
      assertEqualBN(actualBaselineQuorumFactor, toFixed(baselineQuorumFactor))
=======
      assertEqualBN(actualParticipationBaseline, participationBaseline)
      assertEqualBN(actualParticipationFloor, participationFloor)
      assertEqualBN(actualBaselineUpdateFactor, baselineUpdateFactor)
      assertEqualBN(actualBaselineQuorumFactor, baselineQuorumFactor)
>>>>>>> 8dacf1eb
    })

    // TODO(asa): Consider testing reversion when 0 values provided
    it('should not be callable again', async () => {
      await assertRevert(
        governance.initialize(
          registry.address,
          approver,
          auditor,
          concurrentProposals,
          minDeposit,
          queueExpiry,
          dequeueFrequency,
          approvalStageDuration,
          referendumStageDuration,
          executionStageDuration,
<<<<<<< HEAD
          toFixed(participationBaseline),
          toFixed(participationFloor),
          toFixed(baselineUpdateFactor),
          toFixed(baselineQuorumFactor)
=======
          participationBaseline,
          participationFloor,
          baselineUpdateFactor,
          baselineQuorumFactor
>>>>>>> 8dacf1eb
        )
      )
    })
  })

  describe('#setApprover', () => {
    const newApprover = accounts[2]
    it('should set the approver', async () => {
      await governance.setApprover(newApprover)
      assert.equal(await governance.approver(), newApprover)
    })

    it('should emit the ApproverSet event', async () => {
      const resp = await governance.setApprover(newApprover)
      assert.equal(resp.logs.length, 1)
      const log = resp.logs[0]
      assertLogMatches2(log, {
        event: 'ApproverSet',
        args: {
          approver: newApprover,
        },
      })
    })

    it('should revert when approver is the null address', async () => {
      await assertRevert(governance.setApprover(NULL_ADDRESS))
    })

    it('should revert when the approver is unchanged', async () => {
      await assertRevert(governance.setApprover(approver))
    })

    it('should revert when called by anyone other than the owner', async () => {
      await assertRevert(governance.setApprover(newApprover, { from: nonOwner }))
    })
  })

  describe('#setAuditor', () => {
    const newAuditor = accounts[2]
    it('should set the auditor', async () => {
      await governance.setAuditor(newAuditor)
      assert.equal(await governance.auditor(), newAuditor)
    })

    it('should emit the AuditorSet event', async () => {
      const resp = await governance.setAuditor(newAuditor)
      assert.equal(resp.logs.length, 1)
      const log = resp.logs[0]
      assertLogMatches2(log, {
        event: 'AuditorSet',
        args: {
          auditor: newAuditor,
        },
      })
    })

    it('should revert when auditor is the null address', async () => {
      await assertRevert(governance.setAuditor(NULL_ADDRESS))
    })

    it('should revert when the auditor is unchanged', async () => {
      await assertRevert(governance.setAuditor(auditor))
    })

    it('should revert when called by anyone other than the owner', async () => {
      await assertRevert(governance.setAuditor(newAuditor, { from: nonOwner }))
    })
  })

  describe('#setMinDeposit', () => {
    const newMinDeposit = 1
    it('should set the minimum deposit', async () => {
      await governance.setMinDeposit(newMinDeposit)
      assert.equal((await governance.minDeposit()).toNumber(), newMinDeposit)
    })

    it('should emit the MinDepositSet event', async () => {
      const resp = await governance.setMinDeposit(newMinDeposit)
      assert.equal(resp.logs.length, 1)
      const log = resp.logs[0]
      assertLogMatches2(log, {
        event: 'MinDepositSet',
        args: {
          minDeposit: new BigNumber(newMinDeposit),
        },
      })
    })

    it('should revert when the minDeposit is unchanged', async () => {
      await assertRevert(governance.setMinDeposit(minDeposit))
    })

    it('should revert when called by anyone other than the owner', async () => {
      await assertRevert(governance.setMinDeposit(newMinDeposit, { from: nonOwner }))
    })
  })

  describe('#setConcurrentProposals', () => {
    const newConcurrentProposals = 2
    it('should set the concurrent proposals', async () => {
      await governance.setConcurrentProposals(newConcurrentProposals)
      assert.equal((await governance.concurrentProposals()).toNumber(), newConcurrentProposals)
    })

    it('should emit the ConcurrentProposalsSet event', async () => {
      const resp = await governance.setConcurrentProposals(newConcurrentProposals)
      assert.equal(resp.logs.length, 1)
      const log = resp.logs[0]
      assertLogMatches2(log, {
        event: 'ConcurrentProposalsSet',
        args: {
          concurrentProposals: new BigNumber(newConcurrentProposals),
        },
      })
    })

    it('should revert when concurrent proposals is 0', async () => {
      await assertRevert(governance.setConcurrentProposals(0))
    })

    it('should revert when concurrent proposals is unchanged', async () => {
      await assertRevert(governance.setConcurrentProposals(concurrentProposals))
    })

    it('should revert when called by anyone other than the owner', async () => {
      await assertRevert(
        governance.setConcurrentProposals(newConcurrentProposals, { from: nonOwner })
      )
    })
  })

  describe('#setQueueExpiry', () => {
    const newQueueExpiry = 2
    it('should set the queue expiry', async () => {
      await governance.setQueueExpiry(newQueueExpiry)
      assert.equal((await governance.queueExpiry()).toNumber(), newQueueExpiry)
    })

    it('should emit the QueueExpirySet event', async () => {
      const resp = await governance.setQueueExpiry(newQueueExpiry)
      assert.equal(resp.logs.length, 1)
      const log = resp.logs[0]
      assertLogMatches2(log, {
        event: 'QueueExpirySet',
        args: {
          queueExpiry: new BigNumber(newQueueExpiry),
        },
      })
    })

    it('should revert when queue expiry is 0', async () => {
      await assertRevert(governance.setQueueExpiry(0))
    })

    it('should revert when queue expiry is unchanged', async () => {
      await assertRevert(governance.setQueueExpiry(queueExpiry))
    })

    it('should revert when called by anyone other than the owner', async () => {
      await assertRevert(governance.setQueueExpiry(newQueueExpiry, { from: nonOwner }))
    })
  })

  describe('#setDequeueFrequency', () => {
    const newDequeueFrequency = 2
    it('should set the dequeue frequency', async () => {
      await governance.setDequeueFrequency(newDequeueFrequency)
      assert.equal((await governance.dequeueFrequency()).toNumber(), newDequeueFrequency)
    })

    it('should emit the DequeueFrequencySet event', async () => {
      const resp = await governance.setDequeueFrequency(newDequeueFrequency)
      assert.equal(resp.logs.length, 1)
      const log = resp.logs[0]
      assertLogMatches2(log, {
        event: 'DequeueFrequencySet',
        args: {
          dequeueFrequency: new BigNumber(newDequeueFrequency),
        },
      })
    })

    it('should revert when dequeue frequency is 0', async () => {
      await assertRevert(governance.setDequeueFrequency(0))
    })

    it('should revert when dequeue frequency is unchanged', async () => {
      await assertRevert(governance.setDequeueFrequency(dequeueFrequency))
    })

    it('should revert when called by anyone other than the owner', async () => {
      await assertRevert(governance.setDequeueFrequency(newDequeueFrequency, { from: nonOwner }))
    })
  })

  describe('#setApprovalStageDuration', () => {
    const newApprovalStageDuration = 2
    it('should set the approval stage duration', async () => {
      await governance.setApprovalStageDuration(newApprovalStageDuration)
<<<<<<< HEAD
      const [actualApprovalStageDuration, ,] = await governance.getStageDurations()
      assert.equal(actualApprovalStageDuration.toNumber(), newApprovalStageDuration)
=======
      const actualApprovalStageDuration = await governance.getApprovalStageDuration()
      assertEqualBN(actualApprovalStageDuration, newApprovalStageDuration)
>>>>>>> 8dacf1eb
    })

    it('should emit the ApprovalStageDurationSet event', async () => {
      const resp = await governance.setApprovalStageDuration(newApprovalStageDuration)
      assert.equal(resp.logs.length, 1)
      const log = resp.logs[0]
      assertLogMatches2(log, {
        event: 'ApprovalStageDurationSet',
        args: {
          approvalStageDuration: new BigNumber(newApprovalStageDuration),
        },
      })
    })

    it('should revert when approval stage duration is 0', async () => {
      await assertRevert(governance.setApprovalStageDuration(0))
    })

    it('should revert when approval stage duration is unchanged', async () => {
      await assertRevert(governance.setApprovalStageDuration(approvalStageDuration))
    })

    it('should revert when called by anyone other than the owner', async () => {
      await assertRevert(
        governance.setApprovalStageDuration(newApprovalStageDuration, { from: nonOwner })
      )
    })
  })

  describe('#setReferendumStageDuration', () => {
    const newReferendumStageDuration = 2
    it('should set the referendum stage duration', async () => {
      await governance.setReferendumStageDuration(newReferendumStageDuration)
<<<<<<< HEAD
      const [, actualReferendumStageDuration] = await governance.getStageDurations()
      assert.equal(actualReferendumStageDuration.toNumber(), newReferendumStageDuration)
=======
      const actualReferendumStageDuration = await governance.getReferendumStageDuration()
      assertEqualBN(actualReferendumStageDuration, newReferendumStageDuration)
>>>>>>> 8dacf1eb
    })

    it('should emit the ReferendumStageDurationSet event', async () => {
      const resp = await governance.setReferendumStageDuration(newReferendumStageDuration)
      assert.equal(resp.logs.length, 1)
      const log = resp.logs[0]
      assertLogMatches2(log, {
        event: 'ReferendumStageDurationSet',
        args: {
          referendumStageDuration: new BigNumber(newReferendumStageDuration),
        },
      })
    })

    it('should revert when referendum stage duration is 0', async () => {
      await assertRevert(governance.setReferendumStageDuration(0))
    })

    it('should revert when referendum stage duration is unchanged', async () => {
      await assertRevert(governance.setReferendumStageDuration(referendumStageDuration))
    })

    it('should revert when called by anyone other than the owner', async () => {
      await assertRevert(
        governance.setReferendumStageDuration(newReferendumStageDuration, { from: nonOwner })
      )
    })
  })

  describe('#setExecutionStageDuration', () => {
    const newExecutionStageDuration = 2
    it('should set the execution stage duration', async () => {
      await governance.setExecutionStageDuration(newExecutionStageDuration)
<<<<<<< HEAD
      const [, , actualExecutionStageDuration] = await governance.getStageDurations()
      assert.equal(actualExecutionStageDuration.toNumber(), newExecutionStageDuration)
=======
      const actualExecutionStageDuration = await governance.getExecutionStageDuration()
      assertEqualBN(actualExecutionStageDuration, newExecutionStageDuration)
>>>>>>> 8dacf1eb
    })

    it('should emit the ExecutionStageDurationSet event', async () => {
      const resp = await governance.setExecutionStageDuration(newExecutionStageDuration)
      assert.equal(resp.logs.length, 1)
      const log = resp.logs[0]
      assertLogMatches2(log, {
        event: 'ExecutionStageDurationSet',
        args: {
          executionStageDuration: new BigNumber(newExecutionStageDuration),
        },
      })
    })

    it('should revert when execution stage duration is 0', async () => {
      await assertRevert(governance.setExecutionStageDuration(0))
    })

    it('should revert when execution stage duration is unchanged', async () => {
      await assertRevert(governance.setExecutionStageDuration(executionStageDuration))
    })

    it('should revert when called by anyone other than the owner', async () => {
      await assertRevert(
        governance.setExecutionStageDuration(newExecutionStageDuration, { from: nonOwner })
      )
    })
  })

  describe('#setParticipationFloor', () => {
<<<<<<< HEAD
    const differentParticipationFloor = new BigNumber(2).div(new BigNumber(100))

    it('should set the participation floor', async () => {
      await governance.setParticipationFloor(toFixed(differentParticipationFloor))
      const [, actualParticipationFloor, ,] = await governance.getParticipationParameters()
      assertEqualBN(actualParticipationFloor, toFixed(differentParticipationFloor))
    })

    it('should emit the ParticipationFloorSet event', async () => {
      const resp = await governance.setParticipationFloor(toFixed(differentParticipationFloor))
=======
    const differentParticipationFloor = toFixed(2 / 100)

    it('should set the participation floor', async () => {
      await governance.setParticipationFloor(differentParticipationFloor)
      const [, actualParticipationFloor, ,] = await governance.getParticipationParameters()
      assertEqualBN(actualParticipationFloor, differentParticipationFloor)
    })

    it('should emit the ParticipationFloorSet event', async () => {
      const resp = await governance.setParticipationFloor(differentParticipationFloor)
>>>>>>> 8dacf1eb
      assert.equal(resp.logs.length, 1)
      const log = resp.logs[0]
      assertLogMatches2(log, {
        event: 'ParticipationFloorSet',
        args: {
<<<<<<< HEAD
          participationFloor: toFixed(differentParticipationFloor),
        },
      })
    })

    it('should revert if new participation floor is below 0', async () => {
      await assertRevert(governance.setParticipationFloor(toFixed(-1 / 100)))
    })

=======
          participationFloor: differentParticipationFloor,
        },
      })
    })

>>>>>>> 8dacf1eb
    it('should revert if new participation floor is above 1', async () => {
      await assertRevert(governance.setParticipationFloor(toFixed(101 / 100)))
    })

    it('should revert when called by anyone other than the owner', async () => {
      await assertRevert(
<<<<<<< HEAD
        governance.setParticipationFloor(toFixed(differentParticipationFloor), { from: nonOwner })
=======
        governance.setParticipationFloor(differentParticipationFloor, { from: nonOwner })
>>>>>>> 8dacf1eb
      )
    })
  })

  describe('#setBaselineUpdateFactor', () => {
<<<<<<< HEAD
    const differentBaselineUpdateFactor = new BigNumber(2).div(new BigNumber(5))

    it('should set the participation update coefficient', async () => {
      await governance.setBaselineUpdateFactor(toFixed(differentBaselineUpdateFactor))
      const [, , actualBaselineUpdateFactor] = await governance.getParticipationParameters()
      assertEqualBN(actualBaselineUpdateFactor, toFixed(differentBaselineUpdateFactor))
    })

    it('should emit the BaselineUpdateFactorSet event', async () => {
      const resp = await governance.setBaselineUpdateFactor(toFixed(differentBaselineUpdateFactor))
      assert.equal(resp.logs.length, 1)
      const log = resp.logs[0]
      assertLogMatches2(log, {
        event: 'BaselineUpdateFactorSet',
        args: {
          baselineUpdateFactor: toFixed(differentBaselineUpdateFactor),
        },
      })
    })

    it('should revert if new update coefficient is below 0', async () => {
      await assertRevert(governance.setBaselineUpdateFactor(toFixed(-1 / 100)))
    })

=======
    const differentBaselineUpdateFactor = toFixed(2 / 5)

    it('should set the participation update coefficient', async () => {
      await governance.setBaselineUpdateFactor(differentBaselineUpdateFactor)
      const [, , actualBaselineUpdateFactor] = await governance.getParticipationParameters()
      assertEqualBN(actualBaselineUpdateFactor, differentBaselineUpdateFactor)
    })

    it('should emit the ParticipationBaselineUpdateFactorSet event', async () => {
      const resp = await governance.setBaselineUpdateFactor(differentBaselineUpdateFactor)
      assert.equal(resp.logs.length, 1)
      const log = resp.logs[0]
      assertLogMatches2(log, {
        event: 'ParticipationBaselineUpdateFactorSet',
        args: {
          baselineUpdateFactor: differentBaselineUpdateFactor,
        },
      })
    })

>>>>>>> 8dacf1eb
    it('should revert if new update coefficient is above 1', async () => {
      await assertRevert(governance.setBaselineUpdateFactor(toFixed(101 / 100)))
    })

    it('should revert when called by anyone other than the owner', async () => {
      await assertRevert(
<<<<<<< HEAD
        governance.setBaselineUpdateFactor(toFixed(differentBaselineUpdateFactor), {
=======
        governance.setBaselineUpdateFactor(differentBaselineUpdateFactor, {
>>>>>>> 8dacf1eb
          from: nonOwner,
        })
      )
    })
  })

  describe('#setBaselineQuorumFactor', () => {
<<<<<<< HEAD
    const differentBaselineQuorumFactor = new BigNumber(8).div(new BigNumber(10))

    it('should set the critical baseline level', async () => {
      await governance.setBaselineQuorumFactor(toFixed(differentBaselineQuorumFactor))
      const [, , , actualBaselineQuorumFactor] = await governance.getParticipationParameters()
      assertEqualBN(actualBaselineQuorumFactor, toFixed(differentBaselineQuorumFactor))
    })

    it('should emit the BaselineQuorumFactorSet event', async () => {
      const resp = await governance.setBaselineQuorumFactor(toFixed(differentBaselineQuorumFactor))
      assert.equal(resp.logs.length, 1)
      const log = resp.logs[0]
      assertLogMatches2(log, {
        event: 'BaselineQuorumFactorSet',
        args: {
          baselineQuorumFactor: toFixed(differentBaselineQuorumFactor),
        },
      })
    })

    it('should revert if new critical baseline level is below 0', async () => {
      await assertRevert(governance.setBaselineQuorumFactor(toFixed(-1 / 100)))
    })

=======
    const differentBaselineQuorumFactor = toFixed(8 / 10)

    it('should set the critical baseline level', async () => {
      await governance.setBaselineQuorumFactor(differentBaselineQuorumFactor)
      const [, , , actualBaselineQuorumFactor] = await governance.getParticipationParameters()
      assertEqualBN(actualBaselineQuorumFactor, differentBaselineQuorumFactor)
    })

    it('should emit the ParticipationBaselineQuorumFactorSet event', async () => {
      const resp = await governance.setBaselineQuorumFactor(differentBaselineQuorumFactor)
      assert.equal(resp.logs.length, 1)
      const log = resp.logs[0]
      assertLogMatches2(log, {
        event: 'ParticipationBaselineQuorumFactorSet',
        args: {
          baselineQuorumFactor: differentBaselineQuorumFactor,
        },
      })
    })

>>>>>>> 8dacf1eb
    it('should revert if new critical baseline level is above 1', async () => {
      await assertRevert(governance.setBaselineQuorumFactor(toFixed(101 / 100)))
    })

    it('should revert when called by anyone other than the owner', async () => {
      await assertRevert(
<<<<<<< HEAD
        governance.setBaselineQuorumFactor(toFixed(differentBaselineQuorumFactor), {
=======
        governance.setBaselineQuorumFactor(differentBaselineQuorumFactor, {
>>>>>>> 8dacf1eb
          from: nonOwner,
        })
      )
    })
  })

  // TODO(asa): Verify that when we set the constitution for a function ID then the proper constitution is applied to a proposal.
  describe('#setConstitution', () => {
<<<<<<< HEAD
    const threshold = new BigNumber(60).div(new BigNumber(100))
=======
    const threshold = toFixed(2 / 3)
>>>>>>> 8dacf1eb
    let functionId
    let differentFunctionId
    let destination

    beforeEach(() => {
      destination = governance.address
    })

    describe('when the function id is 0', () => {
      beforeEach(() => {
        functionId = nullFunctionId
        differentFunctionId = '0x12345678'
      })

      it('should set the default threshold', async () => {
<<<<<<< HEAD
        await governance.setConstitution(destination, functionId, toFixed(threshold))
        const actualThreshold = await governance.getConstitution(destination, differentFunctionId)
        assertEqualBN(actualThreshold, toFixed(threshold))
      })

      it('should emit the ConstitutionSet event', async () => {
        const resp = await governance.setConstitution(destination, functionId, toFixed(threshold))
=======
        await governance.setConstitution(destination, functionId, threshold)
        const differentThreshold = await governance.getConstitution(
          destination,
          differentFunctionId
        )
        assert.isTrue(differentThreshold.eq(threshold))
      })

      it('should emit the ConstitutionSet event', async () => {
        const resp = await governance.setConstitution(destination, functionId, threshold)
>>>>>>> 8dacf1eb
        assert.equal(resp.logs.length, 1)
        const log = resp.logs[0]
        assertLogMatches2(log, {
          event: 'ConstitutionSet',
          args: {
            destination,
            functionId: web3.utils.padRight(functionId, 64),
<<<<<<< HEAD
            threshold: toFixed(threshold),
=======
            threshold: threshold,
>>>>>>> 8dacf1eb
          },
        })
      })
    })

    describe('when the function id is not 0', () => {
      beforeEach(() => {
        functionId = '0x87654321'
        differentFunctionId = '0x12345678'
      })

      it('should set the function threshold', async () => {
<<<<<<< HEAD
        await governance.setConstitution(destination, functionId, toFixed(threshold))
        const actualThreshold = await governance.getConstitution(destination, functionId)
        assertEqualBN(actualThreshold, toFixed(threshold))
      })

      it('should not set the default threshold', async () => {
        await governance.setConstitution(destination, functionId, toFixed(threshold))
        const actualThreshold = await governance.getConstitution(destination, differentFunctionId)
        assertEqualBN(actualThreshold, toFixed(defaultThreshold))
      })

      it('should emit the ConstitutionSet event', async () => {
        const resp = await governance.setConstitution(destination, functionId, toFixed(threshold))
=======
        await governance.setConstitution(destination, functionId, threshold)
        const actualThreshold = await governance.getConstitution(destination, functionId)
        assert.isTrue(actualThreshold.eq(threshold))
      })

      it('should not set the default threshold', async () => {
        await governance.setConstitution(destination, functionId, threshold)
        const actualThreshold = await governance.getConstitution(destination, differentFunctionId)
        assert.isTrue(actualThreshold.eq(toFixed(1 / 2)))
      })

      it('should emit the ConstitutionSet event', async () => {
        const resp = await governance.setConstitution(destination, functionId, threshold)
>>>>>>> 8dacf1eb
        assert.equal(resp.logs.length, 1)
        const log = resp.logs[0]
        assertLogMatches2(log, {
          event: 'ConstitutionSet',
          args: {
            destination,
            functionId: web3.utils.padRight(functionId, 64),
<<<<<<< HEAD
            threshold: toFixed(threshold),
=======
            threshold: threshold,
>>>>>>> 8dacf1eb
          },
        })
      })
    })

    it('should revert when the destination is the null address', async () => {
<<<<<<< HEAD
      await assertRevert(
        governance.setConstitution(NULL_ADDRESS, nullFunctionId, toFixed(threshold))
      )
=======
      await assertRevert(governance.setConstitution(NULL_ADDRESS, nullFunctionId, threshold))
>>>>>>> 8dacf1eb
    })

    it('should revert when the threshold is zero', async () => {
      await assertRevert(governance.setConstitution(destination, nullFunctionId, 0))
    })

<<<<<<< HEAD
    it('should revert when the threshold is less than a majority', async () => {
      await assertRevert(governance.setConstitution(destination, nullFunctionId, toFixed(49 / 100)))
    })

    it('should revert when the threshold is at least 100%', async () => {
      await assertRevert(governance.setConstitution(destination, nullFunctionId, toFixed(1)))
=======
    it('should revert when the threshold is not greater than a majority', async () => {
      await assertRevert(governance.setConstitution(destination, nullFunctionId, toFixed(1 / 2)))
    })

    it('should revert when the threshold is greater than 100%', async () => {
      await assertRevert(
        governance.setConstitution(destination, nullFunctionId, toFixed(101 / 100))
      )
>>>>>>> 8dacf1eb
    })

    it('should revert when called by anyone other than the owner', async () => {
      await assertRevert(
<<<<<<< HEAD
        governance.setConstitution(destination, nullFunctionId, toFixed(threshold), {
=======
        governance.setConstitution(destination, nullFunctionId, threshold, {
>>>>>>> 8dacf1eb
          from: nonOwner,
        })
      )
    })
  })

  describe('#propose()', () => {
    const proposalId = 1

    it('should return the proposal id', async () => {
      const id = await governance.propose.call(
        [transactionSuccess1.value],
        [transactionSuccess1.destination],
        transactionSuccess1.data,
        [transactionSuccess1.data.length],
        // @ts-ignore: TODO(mcortesi) fix typings for TransactionDetails
        { value: minDeposit }
      )
      assertEqualBN(id, proposalId)
    })

    it('should increment the proposal count', async () => {
      await governance.propose(
        [transactionSuccess1.value],
        [transactionSuccess1.destination],
        transactionSuccess1.data,
        [transactionSuccess1.data.length],
        // @ts-ignore: TODO(mcortesi) fix typings for TransactionDetails
        { value: minDeposit }
      )
      assertEqualBN(await governance.proposalCount(), proposalId)
    })

    it('should add the proposal to the queue', async () => {
      await governance.propose(
        [transactionSuccess1.value],
        [transactionSuccess1.destination],
        transactionSuccess1.data,
        [transactionSuccess1.data.length],
        // @ts-ignore: TODO(mcortesi) fix typings for TransactionDetails
        { value: minDeposit }
      )
      assert.isTrue(await governance.isQueued(proposalId))
      const [proposalIds, upvotes] = await governance.getQueue()
      assertEqualBN(proposalIds[0], proposalId)
      assertEqualBN(upvotes[0], 0)
    })

    describe('when making a proposal with zero transactions', () => {
      it('should register the proposal', async () => {
        // @ts-ignore: TODO(mcortesi) fix typings for TransactionDetails
        await governance.propose([], [], [], [], { value: minDeposit })
        const timestamp = (await web3.eth.getBlock('latest')).timestamp
        const proposal = parseProposalParams(await governance.getProposal(proposalId))
        assert.equal(proposal.proposer, accounts[0])
        assert.equal(proposal.deposit, minDeposit)
        assert.equal(proposal.timestamp, timestamp)
        assert.equal(proposal.transactionCount, 0)
      })

      it('should emit the ProposalQueued event', async () => {
        // @ts-ignore: TODO(mcortesi) fix typings for TransactionDetails
        const resp = await governance.propose([], [], [], [], { value: minDeposit })
        const timestamp = (await web3.eth.getBlock('latest')).timestamp
        assert.equal(resp.logs.length, 1)
        const log = resp.logs[0]
        assertLogMatches2(log, {
          event: 'ProposalQueued',
          args: {
            proposalId: new BigNumber(1),
            proposer: accounts[0],
            deposit: new BigNumber(minDeposit),
            timestamp: timestamp,
            transactionCount: 0,
          },
        })
      })
    })

    describe('when making a proposal with one transaction', () => {
      it('should register the proposal', async () => {
        await governance.propose(
          [transactionSuccess1.value],
          [transactionSuccess1.destination],
          transactionSuccess1.data,
          [transactionSuccess1.data.length],
          // @ts-ignore: TODO(mcortesi) fix typings for TransactionDetails
          { value: minDeposit }
        )
        const timestamp = (await web3.eth.getBlock('latest')).timestamp
        const proposal = parseProposalParams(await governance.getProposal(proposalId))
        assert.equal(proposal.proposer, accounts[0])
        assert.equal(proposal.deposit, minDeposit)
        assert.equal(proposal.timestamp, timestamp)
        assert.equal(proposal.transactionCount, 1)
      })

      it('should register the proposal transactions', async () => {
        await governance.propose(
          [transactionSuccess1.value],
          [transactionSuccess1.destination],
          transactionSuccess1.data,
          [transactionSuccess1.data.length],
          // @ts-ignore: TODO(mcortesi) fix typings for TransactionDetails
          { value: minDeposit }
        )
        const transaction = parseTransactionParams(
          await governance.getProposalTransaction(proposalId, 0)
        )
        assert.equal(transaction.value, transactionSuccess1.value)
        assert.equal(transaction.destination, transactionSuccess1.destination)
        assert.isTrue(
          Buffer.from(stripHexEncoding(transaction.data), 'hex').equals(transactionSuccess1.data)
        )
      })

      it('should emit the ProposalQueued event', async () => {
        const resp = await governance.propose(
          [transactionSuccess1.value],
          [transactionSuccess1.destination],
          transactionSuccess1.data,
          [transactionSuccess1.data.length],
          // @ts-ignore: TODO(mcortesi) fix typings for TransactionDetails
          { value: minDeposit }
        )
        const timestamp = (await web3.eth.getBlock('latest')).timestamp
        assert.equal(resp.logs.length, 1)
        const log = resp.logs[0]
        assertLogMatches2(log, {
          event: 'ProposalQueued',
          args: {
            proposalId: new BigNumber(1),
            proposer: accounts[0],
            deposit: new BigNumber(minDeposit),
            timestamp: timestamp,
            transactionCount: 1,
          },
        })
      })
    })

    describe('when making a proposal with two transactions', () => {
      it('should register the proposal', async () => {
        await governance.propose(
          [transactionSuccess1.value, transactionSuccess2.value],
          [transactionSuccess1.destination, transactionSuccess2.destination],
          // @ts-ignore
          Buffer.concat([transactionSuccess1.data, transactionSuccess2.data]),
          [transactionSuccess1.data.length, transactionSuccess2.data.length],
          // @ts-ignore: TODO(mcortesi) fix typings for TransactionDetails
          { value: minDeposit }
        )
        const timestamp = (await web3.eth.getBlock('latest')).timestamp
        const proposal = parseProposalParams(await governance.getProposal(proposalId))
        assert.equal(proposal.proposer, accounts[0])
        assert.equal(proposal.deposit, minDeposit)
        assert.equal(proposal.timestamp, timestamp)
        assert.equal(proposal.transactionCount, 2)
      })

      it('should register the proposal transactions', async () => {
        await governance.propose(
          [transactionSuccess1.value, transactionSuccess2.value],
          [transactionSuccess1.destination, transactionSuccess2.destination],
          // @ts-ignore
          Buffer.concat([transactionSuccess1.data, transactionSuccess2.data]),
          [transactionSuccess1.data.length, transactionSuccess2.data.length],
          // @ts-ignore: TODO(mcortesi) fix typings for TransactionDetails
          { value: minDeposit }
        )
        const transaction1 = parseTransactionParams(
          await governance.getProposalTransaction(proposalId, 0)
        )
        assert.equal(transaction1.value, transactionSuccess1.value)
        assert.equal(transaction1.destination, transactionSuccess1.destination)
        assert.isTrue(
          Buffer.from(stripHexEncoding(transaction1.data), 'hex').equals(transactionSuccess1.data)
        )
        const transaction2 = parseTransactionParams(
          await governance.getProposalTransaction(proposalId, 1)
        )
        assert.equal(transaction2.value, transactionSuccess2.value)
        assert.equal(transaction2.destination, transactionSuccess2.destination)
        assert.isTrue(
          Buffer.from(stripHexEncoding(transaction2.data), 'hex').equals(transactionSuccess2.data)
        )
      })

      it('should emit the ProposalQueued event', async () => {
        const resp = await governance.propose(
          [transactionSuccess1.value, transactionSuccess2.value],
          [transactionSuccess1.destination, transactionSuccess2.destination],
          // @ts-ignore
          Buffer.concat([transactionSuccess1.data, transactionSuccess2.data]),
          [transactionSuccess1.data.length, transactionSuccess2.data.length],
          // @ts-ignore: TODO(mcortesi) fix typings for TransactionDetails
          { value: minDeposit }
        )
        const timestamp = (await web3.eth.getBlock('latest')).timestamp
        assert.equal(resp.logs.length, 1)
        const log = resp.logs[0]
        assertLogMatches2(log, {
          event: 'ProposalQueued',
          args: {
            proposalId: new BigNumber(1),
            proposer: accounts[0],
            deposit: new BigNumber(minDeposit),
            timestamp: timestamp,
            transactionCount: 2,
          },
        })
      })
    })

    describe('when it has been more than dequeueFrequency since the last dequeue', () => {
      beforeEach(async () => {
        await governance.propose(
          [transactionSuccess1.value],
          [transactionSuccess1.destination],
          transactionSuccess1.data,
          [transactionSuccess1.data.length],
          // @ts-ignore: TODO(mcortesi) fix typings for TransactionDetails
          { value: minDeposit }
        )
        await timeTravel(dequeueFrequency, web3)
      })

      it('should dequeue queued proposal(s)', async () => {
        await governance.propose(
          [transactionSuccess1.value],
          [transactionSuccess1.destination],
          transactionSuccess1.data,
          [transactionSuccess1.data.length],
          // @ts-ignore: TODO(mcortesi) fix typings for TransactionDetails
          { value: minDeposit }
        )
        assert.isFalse(await governance.isQueued(proposalId))
        assert.equal((await governance.getQueueLength()).toNumber(), 1)
        assert.equal((await governance.dequeued(0)).toNumber(), proposalId)
      })
    })
  })

  describe('#upvote()', () => {
    const proposalId = new BigNumber(1)
    beforeEach(async () => {
<<<<<<< HEAD
=======
      await mockLockedGold.setWeight(account, weight)
>>>>>>> 8dacf1eb
      await governance.propose(
        [transactionSuccess1.value],
        [transactionSuccess1.destination],
        transactionSuccess1.data,
        [transactionSuccess1.data.length],
        // @ts-ignore: TODO(mcortesi) fix typings for TransactionDetails
        { value: minDeposit }
      )
    })

    it('should increase the number of upvotes for the proposal', async () => {
      await governance.upvote(proposalId, 0, 0)
      assertEqualBN(await governance.getUpvotes(proposalId), weight)
    })

    it('should mark the account as having upvoted the proposal', async () => {
      await governance.upvote(proposalId, 0, 0)
      assertEqualBN(await governance.getUpvotedProposal(account), proposalId)
    })

    it('should return true', async () => {
      const success = await governance.upvote.call(proposalId, 0, 0)
      assert.isTrue(success)
    })

    it('should emit the ProposalUpvoted event', async () => {
      const resp = await governance.upvote(proposalId, 0, 0)
      assert.equal(resp.logs.length, 1)
      const log = resp.logs[0]
      assertLogMatches2(log, {
        event: 'ProposalUpvoted',
        args: {
          proposalId: new BigNumber(proposalId),
          account,
          upvotes: new BigNumber(weight),
        },
      })
    })

    it('should revert when the account is frozen', async () => {
      await mockLockedGold.setVotingFrozen(account)
      await assertRevert(governance.upvote(proposalId, 0, 0))
    })

    it('should revert when the account weight is 0', async () => {
      await mockLockedGold.setWeight(account, 0)
      await assertRevert(governance.upvote(proposalId, 0, 0))
    })

    it('should revert when upvoting a proposal that is not queued', async () => {
      await assertRevert(governance.upvote(proposalId.plus(1), 0, 0))
    })

    describe('when the upvoted proposal is at the end of the queue', () => {
      const upvotedProposalId = 2
      beforeEach(async () => {
        await governance.propose(
          [transactionSuccess1.value],
          [transactionSuccess1.destination],
          transactionSuccess1.data,
          [transactionSuccess1.data.length],
          // @ts-ignore: TODO(mcortesi) fix typings for TransactionDetails
          { value: minDeposit }
        )
      })

      it('should sort the upvoted proposal to the front of the queue', async () => {
        await governance.upvote(upvotedProposalId, proposalId, 0)
        const [proposalIds, upvotes] = await governance.getQueue()
        assert.equal(proposalIds[0].toNumber(), upvotedProposalId)
        assertEqualBN(upvotes[0], weight)
      })
    })

    describe('when the upvoted proposal is expired', () => {
      const otherProposalId = 2
      beforeEach(async () => {
        // Prevent dequeues for the sake of this test.
        await governance.setDequeueFrequency(queueExpiry * 2)
        await governance.propose(
          [transactionSuccess1.value],
          [transactionSuccess1.destination],
          transactionSuccess1.data,
          [transactionSuccess1.data.length],
          // @ts-ignore: TODO(mcortesi) fix typings for TransactionDetails
          { value: minDeposit }
        )
<<<<<<< HEAD
        await mockBondedDeposits.setWeight(otherAccount, weight)
        await mockBondedDeposits.setTotalWeight(weight * 2)
=======
        const otherAccount = accounts[1]
        await mockLockedGold.setWeight(otherAccount, weight)
        await mockLockedGold.setTotalWeight(weight * 2)
>>>>>>> 8dacf1eb
        await governance.upvote(otherProposalId, proposalId, 0, { from: otherAccount })
        await timeTravel(queueExpiry, web3)
      })

      it('should return false', async () => {
        const success = await governance.upvote.call(proposalId, otherProposalId, 0)
        assert.isFalse(success)
      })

      it('should remove the proposal from the queue', async () => {
        await governance.upvote(proposalId, 0, 0)
        assert.isFalse(await governance.isQueued(proposalId))
        const [proposalIds] = await governance.getQueue()
        assert.notInclude(proposalIds.map((x) => x.toNumber()), proposalId)
      })

      it('should emit the ProposalExpired event', async () => {
        const resp = await governance.upvote(proposalId, 0, 0)
        assert.equal(resp.logs.length, 1)
        const log = resp.logs[0]
        assertLogMatches2(log, {
          event: 'ProposalExpired',
          args: {
            proposalId: new BigNumber(proposalId),
          },
        })
      })
    })

    describe('when it has been more than dequeueFrequency since the last dequeue', () => {
      const upvotedProposalId = 2
      beforeEach(async () => {
        await governance.propose(
          [transactionSuccess1.value],
          [transactionSuccess1.destination],
          transactionSuccess1.data,
          [transactionSuccess1.data.length],
          // @ts-ignore: TODO(mcortesi) fix typings for TransactionDetails
          { value: minDeposit }
        )
        await timeTravel(dequeueFrequency, web3)
      })

      it('should dequeue queued proposal(s)', async () => {
        const queueLength = await governance.getQueueLength()
        await governance.upvote(upvotedProposalId, 0, 0)
        assert.isFalse(await governance.isQueued(proposalId))
        assert.equal(
          (await governance.getQueueLength()).toNumber(),
          queueLength.minus(concurrentProposals).toNumber()
        )
        assertEqualBN(await governance.dequeued(0), proposalId)
      })

      it('should revert when upvoting a proposal that will be dequeued', async () => {
        await assertRevert(governance.upvote(proposalId, 0, 0))
      })
    })
  })

  describe('#revokeUpvote()', () => {
    const proposalId = new BigNumber(1)
    beforeEach(async () => {
<<<<<<< HEAD
=======
      await mockLockedGold.setWeight(account, weight)
>>>>>>> 8dacf1eb
      await governance.propose(
        [transactionSuccess1.value],
        [transactionSuccess1.destination],
        transactionSuccess1.data,
        [transactionSuccess1.data.length],
        // @ts-ignore: TODO(mcortesi) fix typings for TransactionDetails
        { value: minDeposit }
      )
      await governance.upvote(proposalId, 0, 0)
    })

    it('should return true', async () => {
      const success = await governance.revokeUpvote.call(0, 0)
      assert.isTrue(success)
    })

    it('should decrease the number of upvotes for the proposal', async () => {
      await governance.revokeUpvote(0, 0)
      assertEqualBN(await governance.getUpvotes(proposalId), 0)
    })

    it('should mark the account as not having upvoted a proposal', async () => {
      await governance.revokeUpvote(0, 0)
      assertEqualBN(await governance.getUpvotedProposal(account), 0)
    })

    it('should succeed when the account is frozen', async () => {
      await mockLockedGold.setVotingFrozen(account)
      await governance.revokeUpvote(0, 0)
    })

    it('should emit the ProposalUpvoteRevoked event', async () => {
      const resp = await governance.revokeUpvote(0, 0)
      assert.equal(resp.logs.length, 1)
      const log = resp.logs[0]
      assertLogMatches2(log, {
        event: 'ProposalUpvoteRevoked',
        args: {
          proposalId: new BigNumber(proposalId),
          account,
          revokedUpvotes: new BigNumber(weight),
        },
      })
    })

    it('should revert when the account does not have an upvoted proposal', async () => {
      await governance.revokeUpvote(0, 0)
      await assertRevert(governance.revokeUpvote(0, 0))
    })

    it('should revert when the account weight is 0', async () => {
      await mockLockedGold.setWeight(account, 0)
      await assertRevert(governance.revokeUpvote(0, 0))
    })

    describe('when the upvoted proposal has expired', () => {
      beforeEach(async () => {
        await timeTravel(queueExpiry, web3)
      })

      it('should remove the proposal from the queue', async () => {
        await governance.revokeUpvote(0, 0)
        assert.isFalse(await governance.isQueued(proposalId))
        const [proposalIds, upvotes] = await governance.getQueue()
        assert.equal(proposalIds.length, 0)
        assert.equal(upvotes.length, 0)
      })

      it('should mark the account as not having upvoted a proposal', async () => {
        await governance.revokeUpvote(0, 0)
        assertEqualBN(await governance.getUpvotedProposal(account), 0)
      })

      it('should emit the ProposalExpired event', async () => {
        const resp = await governance.revokeUpvote(0, 0)
        assert.equal(resp.logs.length, 1)
        const log = resp.logs[0]
        assertLogMatches2(log, {
          event: 'ProposalExpired',
          args: {
            proposalId: new BigNumber(proposalId),
          },
        })
      })
    })

    describe('when it has been more than dequeueFrequency since the last dequeue', () => {
      beforeEach(async () => {
        await timeTravel(dequeueFrequency, web3)
      })

      it('should dequeue the proposal', async () => {
        await governance.revokeUpvote(0, 0)
        assert.isFalse(await governance.isQueued(proposalId))
        assert.equal((await governance.getQueueLength()).toNumber(), 0)
        assertEqualBN(await governance.dequeued(0), proposalId)
      })

      it('should mark the account as not having upvoted a proposal', async () => {
        await governance.revokeUpvote(0, 0)
        assertEqualBN(await governance.getUpvotedProposal(account), 0)
      })
    })
  })

  describe('#withdraw()', () => {
    const proposalId = 1
    const index = 0
    beforeEach(async () => {
      await governance.propose(
        [transactionSuccess1.value],
        [transactionSuccess1.destination],
        transactionSuccess1.data,
        [transactionSuccess1.data.length],
        // @ts-ignore: TODO(mcortesi) fix typings for TransactionDetails
        { value: minDeposit }
      )
      await timeTravel(dequeueFrequency, web3)
      await governance.approve(proposalId, index)
    })

    describe('when the caller was the proposer of a dequeued proposal', () => {
      it('should return true', async () => {
        // @ts-ignore
        const success = await governance.withdraw.call()
        assert.isTrue(success)
      })

      it('should withdraw the refunded deposit when the proposal was dequeued', async () => {
        const startBalance = new BigNumber(await web3.eth.getBalance(account))
        await governance.withdraw()
        await assertBalance(account, startBalance.plus(minDeposit))
      })
    })

    it('should revert when the caller was not the proposer of a dequeued proposal', async () => {
      await assertRevert(governance.withdraw({ from: accounts[1] }))
    })
  })

  describe('#approve()', () => {
    const proposalId = 1
    const index = 0
    beforeEach(async () => {
      await governance.propose(
        [transactionSuccess1.value],
        [transactionSuccess1.destination],
        transactionSuccess1.data,
        [transactionSuccess1.data.length],
        // @ts-ignore: TODO(mcortesi) fix typings for TransactionDetails
        { value: minDeposit }
      )
      await timeTravel(dequeueFrequency, web3)
    })

    it('should return true', async () => {
      const success = await governance.approve.call(proposalId, index)
      assert.isTrue(success)
    })

    it('should set the proposal to approved', async () => {
      await governance.approve(proposalId, index)
      assert.isTrue(await governance.isApproved(proposalId))
    })

    it('should emit the ProposalDequeued event', async () => {
      const resp = await governance.approve(proposalId, index)
      assert.equal(resp.logs.length, 2)
      const log = resp.logs[0]
      assertLogMatches2(log, {
        event: 'ProposalDequeued',
        args: {
          proposalId: new BigNumber(proposalId),
          timestamp: matchAny,
        },
      })
    })

    it('should emit the ProposalApproved event', async () => {
      const resp = await governance.approve(proposalId, index)
      assert.equal(resp.logs.length, 2)
      const log = resp.logs[1]
      assertLogMatches2(log, {
        event: 'ProposalApproved',
        args: {
          proposalId: new BigNumber(proposalId),
        },
      })
    })

    it('should revert if the proposal id does not match the index', async () => {
      await governance.propose(
        [transactionSuccess1.value],
        [transactionSuccess1.destination],
        transactionSuccess1.data,
        [transactionSuccess1.data.length],
        // @ts-ignore: TODO(mcortesi) fix typings for TransactionDetails
        { value: minDeposit }
      )
      await timeTravel(dequeueFrequency, web3)
      const otherProposalId = 2
      await assertRevert(governance.approve(otherProposalId, index))
    })

    it('should revert when not called by the approver', async () => {
      await assertRevert(governance.approve(proposalId, index, { from: nonApprover }))
    })

    it('should revert when the proposal is queued', async () => {
      await governance.propose(
        [transactionSuccess1.value],
        [transactionSuccess1.destination],
        transactionSuccess1.data,
        [transactionSuccess1.data.length],
        // @ts-ignore: TODO(mcortesi) fix typings for TransactionDetails
        { value: minDeposit }
      )
      await assertRevert(governance.approve(proposalId + 1, index))
    })

    it('should revert if the proposal has already been approved', async () => {
      await governance.approve(proposalId, index)
      await assertRevert(governance.approve(proposalId, index))
    })

    describe('when the proposal is past the approval stage', () => {
      beforeEach(async () => {
        // Dequeue the other proposal.
        await governance.propose(
          [transactionSuccess1.value],
          [transactionSuccess1.destination],
          transactionSuccess1.data,
          [transactionSuccess1.data.length],
          // @ts-ignore: TODO(mcortesi) fix typings for TransactionDetails
          { value: minDeposit }
        )
        await timeTravel(approvalStageDuration + 1, web3)
      })

      it('should return false', async () => {
        const success = await governance.approve.call(proposalId, index)
        assert.isFalse(success)
      })

      it('should delete the proposal', async () => {
        await governance.approve(proposalId, index)
        assert.isFalse(await governance.proposalExists(proposalId))
      })

      it('should remove the proposal ID from dequeued', async () => {
        await governance.approve(proposalId, index)
        const dequeued = await governance.getDequeue()
        assert.notInclude(dequeued.map((x) => x.toNumber()), proposalId)
      })

      it('should add the index to empty indices', async () => {
        await governance.approve(proposalId, index)
        const emptyIndex = await governance.emptyIndices(0)
        assert.equal(emptyIndex.toNumber(), index)
      })

      it('should not emit the ParticipationBaselineUpdated event', async () => {
        const resp = await governance.approve(proposalId, index)
        assert.equal(resp.logs.length, 0)
      })
    })
  })

  describe('#vote()', () => {
    const proposalId = 1
    const index = 0
    const value = VoteValue.Yes
    beforeEach(async () => {
      await governance.propose(
        [transactionSuccess1.value],
        [transactionSuccess1.destination],
        transactionSuccess1.data,
        [transactionSuccess1.data.length],
        // @ts-ignore: TODO(mcortesi) fix typings for TransactionDetails
        { value: minDeposit }
      )
      await timeTravel(dequeueFrequency, web3)
      await governance.approve(proposalId, index)
      await timeTravel(approvalStageDuration, web3)
<<<<<<< HEAD
=======
      await mockLockedGold.setWeight(account, weight)
>>>>>>> 8dacf1eb
    })

    it('should return true', async () => {
      const success = await governance.vote.call(proposalId, index, value)
      assert.isTrue(success)
    })

    it('should increment the vote totals', async () => {
      await governance.vote(proposalId, index, value)
      const [yes, ,] = await governance.getVoteTotals(proposalId)
      assert.equal(yes.toNumber(), weight)
    })

    it("should set the voter's vote record", async () => {
      await governance.vote(proposalId, index, value)
      const [recordProposalId, recordValue] = await governance.getVoteRecord(account, index)
      assert.equal(recordProposalId.toNumber(), proposalId)
      assert.equal(recordValue.toNumber(), value)
    })

    it('should set the most recent referendum proposal voted on', async () => {
      await governance.vote(proposalId, index, value)
      assert.equal(
        (await governance.getMostRecentReferendumProposal(account)).toNumber(),
        proposalId
      )
    })

    it('should emit the ProposalVoted event', async () => {
      const resp = await governance.vote(proposalId, index, value)
      assert.equal(resp.logs.length, 1)
      const log = resp.logs[0]
      assertLogMatches2(log, {
        event: 'ProposalVoted',
        args: {
          proposalId: new BigNumber(proposalId),
          account,
          value: new BigNumber(value),
          weight: new BigNumber(weight),
        },
      })
    })

    it('should revert when the account is frozen', async () => {
      await mockLockedGold.setVotingFrozen(account)
      await assertRevert(governance.vote(proposalId, index, value))
    })

    it('should revert when the account weight is 0', async () => {
      await mockLockedGold.setWeight(account, 0)
      await assertRevert(governance.vote(proposalId, index, value))
    })

    it('should revert if the proposal id does not match the index', async () => {
      await governance.propose(
        [transactionSuccess1.value],
        [transactionSuccess1.destination],
        transactionSuccess1.data,
        [transactionSuccess1.data.length],
        // @ts-ignore: TODO(mcortesi) fix typings for TransactionDetails
        { value: minDeposit }
      )
      await timeTravel(dequeueFrequency, web3)
      const otherProposalId = 2
      await assertRevert(governance.vote(otherProposalId, index, value))
    })

    describe('when the account has already voted on this proposal', () => {
      const revoteTests = (oldValue, newValue) => {
        it('should decrement the vote total from the previous vote', async () => {
          await governance.vote(proposalId, index, newValue)
          const voteTotals = await governance.getVoteTotals(proposalId)
          assert.equal(voteTotals[3 - oldValue].toNumber(), 0)
        })

        it('should increment the vote total for the new vote', async () => {
          await governance.vote(proposalId, index, newValue)
          const voteTotals = await governance.getVoteTotals(proposalId)
          assert.equal(voteTotals[3 - newValue].toNumber(), weight)
        })

        it("should set the voter's vote record", async () => {
          await governance.vote(proposalId, index, newValue)
          const [recordProposalId, recordValue] = await governance.getVoteRecord(account, index)
          assert.equal(recordProposalId.toNumber(), proposalId)
          assert.equal(recordValue.toNumber(), newValue)
        })
      }

      describe('when the account has already voted yes on this proposal', () => {
        beforeEach(async () => {
          await governance.vote(proposalId, index, VoteValue.Yes)
        })

        revoteTests(VoteValue.Yes, VoteValue.No)
      })

      describe('when the account has already voted no on this proposal', () => {
        beforeEach(async () => {
          await governance.vote(proposalId, index, VoteValue.No)
        })

        revoteTests(VoteValue.No, VoteValue.Abstain)
      })

      describe('when the account has already voted abstain on this proposal', () => {
        beforeEach(async () => {
          await governance.vote(proposalId, index, VoteValue.Abstain)
        })

        revoteTests(VoteValue.Abstain, VoteValue.Yes)
      })
    })

    describe('when the proposal is past the referendum stage and passing', () => {
<<<<<<< HEAD
      beforeEach(async () => {
        await governance.vote(proposalId, index, VoteValue.Yes)
        await timeTravel(referendumStageDuration, web3)
      })

      it('should revert', async () => {
        await assertRevert(governance.vote.call(proposalId, index, value))
      })
    })

    describe('when the proposal is past the referendum stage and failing', () => {
      beforeEach(async () => {
=======
      beforeEach(async () => {
        await governance.vote(proposalId, index, VoteValue.Yes)
        await timeTravel(referendumStageDuration, web3)
      })

      it('should revert', async () => {
        await assertRevert(governance.vote.call(proposalId, index, value))
      })
    })

    describe('when the proposal is past the referendum stage and failing', () => {
      beforeEach(async () => {
>>>>>>> 8dacf1eb
        await governance.vote(proposalId, index, VoteValue.No)
        await timeTravel(referendumStageDuration, web3)
      })

      it('should return false', async () => {
        const success = await governance.vote.call(proposalId, index, value)
        assert.isFalse(success)
      })

      it('should delete the proposal', async () => {
        await governance.vote(proposalId, index, value)
        assert.isFalse(await governance.proposalExists(proposalId))
      })

      it('should remove the proposal ID from dequeued', async () => {
        await governance.vote(proposalId, index, value)
        const dequeued = await governance.getDequeue()
        assert.notInclude(dequeued.map((x) => x.toNumber()), proposalId)
      })

      it('should add the index to empty indices', async () => {
        await governance.vote(proposalId, index, value)
        const emptyIndex = await governance.emptyIndices(0)
        assert.equal(emptyIndex.toNumber(), index)
      })

      it('should update the participation baseline', async () => {
        await governance.vote(proposalId, index, value)
        const [actualParticipationBaseline, , ,] = await governance.getParticipationParameters()
<<<<<<< HEAD
        assertEqualBN(actualParticipationBaseline, toFixed(expectedParticipationBaseline))
=======
        assertEqualBN(actualParticipationBaseline, expectedParticipationBaseline)
>>>>>>> 8dacf1eb
      })

      it('should emit the ParticipationBaselineUpdated event', async () => {
        const resp = await governance.vote(proposalId, index, value)
        assert.equal(resp.logs.length, 1)
        const log = resp.logs[0]
        assertLogMatches2(log, {
          event: 'ParticipationBaselineUpdated',
          args: {
<<<<<<< HEAD
            participationBaseline: toFixed(expectedParticipationBaseline),
=======
            participationBaseline: expectedParticipationBaseline,
>>>>>>> 8dacf1eb
          },
        })
      })
    })
  })

  describe('#execute()', () => {
    const proposalId = 1
    const index = 0
    const value = VoteValue.Yes

    describe('when executing a proposal with one transaction', () => {
      describe('when the proposal can execute successfully', () => {
        beforeEach(async () => {
          await governance.propose(
            [transactionSuccess1.value],
            [transactionSuccess1.destination],
            transactionSuccess1.data,
            [transactionSuccess1.data.length],
            // @ts-ignore: TODO(mcortesi) fix typings for TransactionDetails
            { value: minDeposit }
          )
          await timeTravel(dequeueFrequency, web3)
          await governance.approve(proposalId, index)
          await timeTravel(approvalStageDuration, web3)
<<<<<<< HEAD
=======
          await mockLockedGold.setWeight(account, weight)
>>>>>>> 8dacf1eb
          await governance.vote(proposalId, index, value)
          await timeTravel(referendumStageDuration, web3)
        })

        it('should return true', async () => {
          const success = await governance.execute.call(proposalId, index)
          assert.isTrue(success)
        })

        it('should execute the proposal', async () => {
          await governance.execute(proposalId, index)
          assert.equal(await testTransactions.getValue(1).valueOf(), 1)
        })

        it('should delete the proposal', async () => {
          await governance.execute(proposalId, index)
          assert.isFalse(await governance.proposalExists(proposalId))
        })

        it('should update the participation baseline', async () => {
          await governance.execute(proposalId, index)
          const [actualParticipationBaseline, , ,] = await governance.getParticipationParameters()
<<<<<<< HEAD
          assertEqualBN(actualParticipationBaseline, toFixed(expectedParticipationBaseline))
=======
          assertEqualBN(actualParticipationBaseline, expectedParticipationBaseline)
>>>>>>> 8dacf1eb
        })

        it('should emit the ProposalExecuted event', async () => {
          const resp = await governance.execute(proposalId, index)
          assert.equal(resp.logs.length, 2)
          const log = resp.logs[0]
          assertLogMatches2(log, {
            event: 'ProposalExecuted',
            args: {
              proposalId: new BigNumber(proposalId),
            },
          })
        })

        it('should emit the ParticipationBaselineUpdated event', async () => {
          const resp = await governance.execute(proposalId, index)
          assert.equal(resp.logs.length, 2)
          const log = resp.logs[1]
          assertLogMatches2(log, {
            event: 'ParticipationBaselineUpdated',
            args: {
<<<<<<< HEAD
              participationBaseline: toFixed(expectedParticipationBaseline),
=======
              participationBaseline: expectedParticipationBaseline,
>>>>>>> 8dacf1eb
            },
          })
        })
      })

      describe('when the proposal cannot execute successfully', () => {
        beforeEach(async () => {
          await governance.propose(
            [transactionFail.value],
            [transactionFail.destination],
            transactionFail.data,
            [transactionFail.data.length],
            // @ts-ignore: TODO(mcortesi) fix typings for TransactionDetails
            { value: minDeposit }
          )
          await timeTravel(dequeueFrequency, web3)
          await governance.approve(proposalId, index)
          await timeTravel(approvalStageDuration, web3)
<<<<<<< HEAD
=======
          await mockLockedGold.setWeight(account, weight)
>>>>>>> 8dacf1eb
          await governance.vote(proposalId, index, value)
          await timeTravel(referendumStageDuration, web3)
        })

        it('should revert', async () => {
          await assertRevert(governance.execute(proposalId, index))
        })
      })
    })

    describe('when executing a proposal with two transactions', () => {
      describe('when the proposal can execute successfully', () => {
        beforeEach(async () => {
          await governance.propose(
            [transactionSuccess1.value, transactionSuccess2.value],
            [transactionSuccess1.destination, transactionSuccess2.destination],
            // @ts-ignore
            Buffer.concat([transactionSuccess1.data, transactionSuccess2.data]),
            [transactionSuccess1.data.length, transactionSuccess2.data.length],
            // @ts-ignore: TODO(mcortesi) fix typings for TransactionDetails
            { value: minDeposit }
          )
          await timeTravel(dequeueFrequency, web3)
          await governance.approve(proposalId, index)
          await timeTravel(approvalStageDuration, web3)
<<<<<<< HEAD
=======
          await mockLockedGold.setWeight(account, weight)
>>>>>>> 8dacf1eb
          await governance.vote(proposalId, index, value)
          await timeTravel(referendumStageDuration, web3)
        })

        it('should return true', async () => {
          const success = await governance.execute.call(proposalId, index)
          assert.isTrue(success)
        })

        it('should execute the proposal', async () => {
          await governance.execute(proposalId, index)
          assert.equal(await testTransactions.getValue(1).valueOf(), 1)
          assert.equal(await testTransactions.getValue(2).valueOf(), 1)
        })

        it('should delete the proposal', async () => {
          await governance.execute(proposalId, index)
          assert.isFalse(await governance.proposalExists(proposalId))
        })

        it('should update the participation baseline', async () => {
          await governance.execute(proposalId, index)
          const [actualParticipationBaseline, , ,] = await governance.getParticipationParameters()
<<<<<<< HEAD
          assertEqualBN(actualParticipationBaseline, toFixed(expectedParticipationBaseline))
=======
          assertEqualBN(actualParticipationBaseline, expectedParticipationBaseline)
>>>>>>> 8dacf1eb
        })

        it('should emit the ProposalExecuted event', async () => {
          const resp = await governance.execute(proposalId, index)
          assert.equal(resp.logs.length, 2)
          const log = resp.logs[0]
          assertLogMatches2(log, {
            event: 'ProposalExecuted',
            args: {
              proposalId: new BigNumber(proposalId),
            },
          })
        })

        it('should emit the ParticipationBaselineUpdated event', async () => {
          const resp = await governance.execute(proposalId, index)
          assert.equal(resp.logs.length, 2)
          const log = resp.logs[1]
          assertLogMatches2(log, {
            event: 'ParticipationBaselineUpdated',
            args: {
<<<<<<< HEAD
              participationBaseline: toFixed(expectedParticipationBaseline),
=======
              participationBaseline: expectedParticipationBaseline,
>>>>>>> 8dacf1eb
            },
          })
        })
      })

      describe('when the proposal cannot execute successfully', () => {
        describe('when the first transaction cannot execute', () => {
          beforeEach(async () => {
            await governance.propose(
              [transactionSuccess1.value, transactionFail.value],
              [transactionSuccess1.destination, transactionFail.destination],
              // @ts-ignore
              Buffer.concat([transactionSuccess1.data, transactionFail.data]),
              [transactionSuccess1.data.length, transactionFail.data.length],
              // @ts-ignore: TODO(mcortesi) fix typings for TransactionDetails
              { value: minDeposit }
            )
            await timeTravel(dequeueFrequency, web3)
            await governance.approve(proposalId, index)
            await timeTravel(approvalStageDuration, web3)
<<<<<<< HEAD
=======
            await mockLockedGold.setWeight(account, weight)
>>>>>>> 8dacf1eb
            await governance.vote(proposalId, index, value)
            await timeTravel(referendumStageDuration, web3)
          })

          it('should revert', async () => {
            await assertRevert(governance.execute(proposalId, index))
          })
        })

        describe('when the second transaction cannot execute', () => {
          beforeEach(async () => {
            await governance.propose(
              [transactionFail.value, transactionSuccess1.value],
              [transactionFail.destination, transactionSuccess1.destination],
              // @ts-ignore
              Buffer.concat([transactionFail.data, transactionSuccess1.data]),
              [transactionFail.data.length, transactionSuccess1.data.length],
              // @ts-ignore: TODO(mcortesi) fix typings for TransactionDetails
              { value: minDeposit }
            )
            await timeTravel(dequeueFrequency, web3)
            await governance.approve(proposalId, index)
            await timeTravel(approvalStageDuration, web3)
<<<<<<< HEAD
=======
            await mockLockedGold.setWeight(account, weight)
>>>>>>> 8dacf1eb
            await governance.vote(proposalId, index, value)
            await timeTravel(referendumStageDuration, web3)
          })

          it('should revert', async () => {
            await assertRevert(governance.execute(proposalId, index))
          })
        })
      })
    })

    describe('when the proposal is past the execution stage', () => {
      beforeEach(async () => {
        await governance.propose(
          [transactionSuccess1.value],
          [transactionSuccess1.destination],
          transactionSuccess1.data,
          [transactionSuccess1.data.length],
          // @ts-ignore: TODO(mcortesi) fix typings for TransactionDetails
          { value: minDeposit }
        )
        await timeTravel(dequeueFrequency, web3)
        await governance.approve(proposalId, index)
        await timeTravel(approvalStageDuration, web3)
<<<<<<< HEAD
=======
        await mockLockedGold.setWeight(account, weight)
>>>>>>> 8dacf1eb
        await governance.vote(proposalId, index, value)
        await timeTravel(referendumStageDuration, web3)
        await timeTravel(executionStageDuration, web3)
      })

      it('should return false', async () => {
        const success = await governance.execute.call(proposalId, index)
        assert.isFalse(success)
      })

      it('should delete the proposal', async () => {
        await governance.execute(proposalId, index)
        assert.isFalse(await governance.proposalExists(proposalId))
      })

      it('should remove the proposal ID from dequeued', async () => {
        await governance.execute(proposalId, index)
        const dequeued = await governance.getDequeue()
        assert.notInclude(dequeued.map((x) => x.toNumber()), proposalId)
      })

      it('should add the index to empty indices', async () => {
        await governance.execute(proposalId, index)
        const emptyIndex = await governance.emptyIndices(0)
        assert.equal(emptyIndex.toNumber(), index)
      })

      it('should update the participation baseline', async () => {
        await governance.execute(proposalId, index)
        const [actualParticipationBaseline, , ,] = await governance.getParticipationParameters()
<<<<<<< HEAD
        assertEqualBN(actualParticipationBaseline, toFixed(expectedParticipationBaseline))
=======
        assertEqualBN(actualParticipationBaseline, expectedParticipationBaseline)
>>>>>>> 8dacf1eb
      })

      it('should emit the ParticipationBaselineUpdated event', async () => {
        const resp = await governance.execute(proposalId, index)
        assert.equal(resp.logs.length, 1)
        const log = resp.logs[0]
        assertLogMatches2(log, {
          event: 'ParticipationBaselineUpdated',
          args: {
<<<<<<< HEAD
            participationBaseline: toFixed(expectedParticipationBaseline),
          },
        })
      })
    })
  })

  describe('#whitelist()', () => {
    it('should emit the ProposalWhitelisted event', async () => {
      const resp = await governance.whitelist(proposalHash, { from: auditor })
      assert.equal(resp.logs.length, 1)
      const log = resp.logs[0]
      assertLogMatches2(log, {
        event: 'ProposalWhitelisted',
        args: {
          proposalHash: matchAny,
          whitelister: auditor,
        },
      })
      assert.isTrue(
        Buffer.from(stripHexEncoding(log.args.proposalHash), 'hex').equals(proposalHash)
      )
    })

    it('should revert if called by anyone other than the approver or auditor', async () => {
      await assertRevert(governance.whitelist(proposalHash, { from: accounts[2] }))
    })
  })

  describe('#hotfix()', () => {
    describe('when the proposal hash is whitelisted', () => {
      beforeEach(async () => {
        governance.whitelist(proposalHash, { from: approver })
        governance.whitelist(proposalHash, { from: auditor })
      })

      it('should execute the proposal', async () => {
        await governance.hotfix(
          [transactionSuccess1.value],
          [transactionSuccess1.destination],
          transactionSuccess1.data,
          [transactionSuccess1.data.length]
        )
        assert.equal(await testTransactions.getValue(1).valueOf(), 1)
      })

      it('should not be executable again', async () => {
        await governance.hotfix(
          [transactionSuccess1.value],
          [transactionSuccess1.destination],
          transactionSuccess1.data,
          [transactionSuccess1.data.length]
        )
        await assertRevert(
          governance.hotfix(
            [transactionSuccess1.value],
            [transactionSuccess1.destination],
            transactionSuccess1.data,
            [transactionSuccess1.data.length]
          )
        )
      })

      // TODO(brice): Uncomment when HotfixExecuted event is readded
      // it('should emit the HotfixExecuted event', async () => {
      //   const resp = await governance.hotfix(
      //     [transactionSuccess1.value],
      //     [transactionSuccess1.destination],
      //     transactionSuccess1.data,
      //     [transactionSuccess1.data.length]
      //   )
      //   assert.equal(resp.logs.length, 1)
      //   const log = resp.logs[0]
      //   assertLogMatches2(log, {
      //     event: 'HotfixExecuted',
      //     args: {
      //       proposalHash: proposalHash
      //     },
      //   })
      // })

      describe('when the approver changes', () => {
        beforeEach(async () => {
          await governance.setApprover(accounts[2])
        })

        it('should revert', async () => {
          await assertRevert(
            governance.hotfix(
              [transactionSuccess1.value],
              [transactionSuccess1.destination],
              transactionSuccess1.data,
              [transactionSuccess1.data.length]
            )
          )
        })
      })

      describe('when the auditor changes', () => {
        beforeEach(async () => {
          await governance.setAuditor(accounts[2])
        })

        it('should revert', async () => {
          await assertRevert(
            governance.hotfix(
              [transactionSuccess1.value],
              [transactionSuccess1.destination],
              transactionSuccess1.data,
              [transactionSuccess1.data.length]
            )
          )
        })
      })
    })

    describe('when the proposal hash is not whitelisted by the approver', () => {
      beforeEach(async () => {
        governance.whitelist(proposalHash, { from: auditor })
      })

      it('should revert', async () => {
        await assertRevert(
          governance.hotfix(
            [transactionSuccess1.value],
            [transactionSuccess1.destination],
            transactionSuccess1.data,
            [transactionSuccess1.data.length]
          )
        )
      })
    })

    describe('when the proposal hash is not whitelisted by the auditor', () => {
      beforeEach(async () => {
        governance.whitelist(proposalHash, { from: approver })
      })

      it('should revert', async () => {
        await assertRevert(
          governance.hotfix(
            [transactionSuccess1.value],
            [transactionSuccess1.destination],
            transactionSuccess1.data,
            [transactionSuccess1.data.length]
          )
        )
=======
            participationBaseline: expectedParticipationBaseline,
          },
        })
>>>>>>> 8dacf1eb
      })
    })
  })

  describe('#isVoting()', () => {
    describe('when the account has never acted on a proposal', () => {
      it('should return false', async () => {
        assert.isFalse(await governance.isVoting(account))
      })
    })

    describe('when the account has upvoted a proposal', () => {
      const proposalId = 1
      beforeEach(async () => {
<<<<<<< HEAD
=======
        await mockLockedGold.setWeight(account, weight)
>>>>>>> 8dacf1eb
        await governance.propose(
          [transactionSuccess1.value],
          [transactionSuccess1.destination],
          transactionSuccess1.data,
          [transactionSuccess1.data.length],
          // @ts-ignore: TODO(mcortesi) fix typings for TransactionDetails
          { value: minDeposit }
        )
        await governance.upvote(proposalId, 0, 0)
      })

      it('should return true', async () => {
        assert.isTrue(await governance.isVoting(account))
      })

      describe('when that upvote has been revoked', () => {
        beforeEach(async () => {
          await governance.revokeUpvote(0, 0)
        })

        it('should return false', async () => {
          assert.isFalse(await governance.isVoting(account))
        })
      })

      describe('when that proposal has expired from the queue', () => {
        beforeEach(async () => {
          await timeTravel(queueExpiry, web3)
        })

        it('should return false', async () => {
          assert.isFalse(await governance.isVoting(account))
        })
      })
    })

    describe('when the account has voted on a proposal', () => {
      const proposalId = 1
      const index = 0
      const value = VoteValue.Abstain
      beforeEach(async () => {
        await governance.propose(
          [transactionSuccess1.value],
          [transactionSuccess1.destination],
          transactionSuccess1.data,
          [transactionSuccess1.data.length],
          // @ts-ignore: TODO(mcortesi) fix typings for TransactionDetails
          { value: minDeposit }
        )
        await timeTravel(dequeueFrequency, web3)
        await governance.approve(proposalId, index)
        await timeTravel(approvalStageDuration, web3)
<<<<<<< HEAD
=======
        await mockLockedGold.setWeight(account, weight)
>>>>>>> 8dacf1eb
        await governance.vote(proposalId, index, value)
      })

      it('should return true', async () => {
        assert.isTrue(await governance.isVoting(account))
      })

      describe('when that proposal is no longer in the referendum stage', () => {
        beforeEach(async () => {
          await timeTravel(referendumStageDuration, web3)
        })

        it('should return false', async () => {
          assert.isFalse(await governance.isVoting(account))
        })
      })
    })
  })

  describe('#isProposalPassing()', () => {
    const proposalId = 1
    const index = 0
    beforeEach(async () => {
      await governance.propose(
        [transactionSuccess1.value],
        [transactionSuccess1.destination],
        transactionSuccess1.data,
        [transactionSuccess1.data.length],
        // @ts-ignore: TODO(mcortesi) fix typings for TransactionDetails
        { value: minDeposit }
      )
      await timeTravel(dequeueFrequency, web3)
      await governance.approve(proposalId, index)
      await timeTravel(approvalStageDuration, web3)
    })

    describe('when the adjusted support is greater than threshold', () => {
      beforeEach(async () => {
<<<<<<< HEAD
        await mockBondedDeposits.setWeight(account, (weight * 51) / 100)
        await mockBondedDeposits.setWeight(otherAccount, (weight * 49) / 100)
=======
        await mockLockedGold.setWeight(account, (weight * 51) / 100)
        await mockLockedGold.setWeight(otherAccount, (weight * 49) / 100)
>>>>>>> 8dacf1eb
        await governance.vote(proposalId, index, VoteValue.Yes)
        await governance.vote(proposalId, index, VoteValue.No, { from: otherAccount })
      })

      it('should return true', async () => {
        const passing = await governance.isProposalPassing(proposalId)
        assert.isTrue(passing)
      })
    })

    describe('when the adjusted support is less than or equal to threshold', () => {
      beforeEach(async () => {
<<<<<<< HEAD
        await mockBondedDeposits.setWeight(account, (weight * 50) / 100)
        await mockBondedDeposits.setWeight(otherAccount, (weight * 50) / 100)
=======
        await mockLockedGold.setWeight(account, (weight * 50) / 100)
        await mockLockedGold.setWeight(otherAccount, (weight * 50) / 100)
>>>>>>> 8dacf1eb
        await governance.vote(proposalId, index, VoteValue.Yes)
        await governance.vote(proposalId, index, VoteValue.No, { from: otherAccount })
      })

      it('should return false', async () => {
        const passing = await governance.isProposalPassing(proposalId)
        assert.isFalse(passing)
      })
    })
  })
})<|MERGE_RESOLUTION|>--- conflicted
+++ resolved
@@ -1,31 +1,9 @@
 import { CeloContractName } from '@celo/protocol/lib/registry-utils'
-import {
-  assertBalance,
-  assertEqualBN,
-  assertLogMatches2,
-  assertRevert,
-  matchAny,
-  NULL_ADDRESS,
-  stripHexEncoding,
-  timeTravel,
-} from '@celo/protocol/lib/test-utils'
-<<<<<<< HEAD
-import { toFixed } from '@celo/protocol/lib/fixidity'
-=======
-import { toFixed, fromFixed } from '@celo/utils/lib/fixidity'
->>>>>>> 8dacf1eb
+import { assertBalance, assertEqualBN, assertLogMatches2, assertRevert, matchAny, NULL_ADDRESS, stripHexEncoding, timeTravel } from '@celo/protocol/lib/test-utils'
+import { fromFixed, toFixed } from '@celo/utils/lib/fixidity'
 import BigNumber from 'bignumber.js'
 import { keccak256 } from 'ethereumjs-util'
-import {
-  GovernanceContract,
-  GovernanceInstance,
-  MockLockedGoldContract,
-  MockLockedGoldInstance,
-  RegistryContract,
-  RegistryInstance,
-  TestTransactionsContract,
-  TestTransactionsInstance,
-} from 'types'
+import { GovernanceContract, GovernanceInstance, MockLockedGoldContract, MockLockedGoldInstance, RegistryContract, RegistryInstance, TestTransactionsContract, TestTransactionsInstance } from 'types'
 
 const Governance: GovernanceContract = artifacts.require('Governance')
 const MockLockedGold: MockLockedGoldContract = artifacts.require('MockLockedGold')
@@ -71,10 +49,7 @@
   const nullFunctionId = '0x00000000'
   const account = accounts[0]
   const approver = accounts[0]
-<<<<<<< HEAD
   const auditor = accounts[1]
-=======
->>>>>>> 8dacf1eb
   const otherAccount = accounts[1]
   const nonOwner = accounts[1]
   const nonApprover = accounts[1]
@@ -85,18 +60,6 @@
   const approvalStageDuration = 1 * 60 // 1 minute
   const referendumStageDuration = 5 * 60 // 5 minutes
   const executionStageDuration = 1 * 60 // 1 minute
-<<<<<<< HEAD
-  const participationBaseline = new BigNumber(5).div(new BigNumber(10))
-  const participationFloor = new BigNumber(5).div(new BigNumber(100))
-  const baselineUpdateFactor = new BigNumber(1).div(new BigNumber(5))
-  const baselineQuorumFactor = 1
-  const defaultThreshold = new BigNumber(50).div(new BigNumber(100))
-  const weight = 100
-  const participation = 1
-  const expectedParticipationBaseline = baselineUpdateFactor
-    .multipliedBy(participation)
-    .plus(ONE.minus(baselineUpdateFactor).multipliedBy(participationBaseline))
-=======
   const participationBaseline = toFixed(5 / 10)
   const participationFloor = toFixed(5 / 100)
   const baselineUpdateFactor = toFixed(1 / 5)
@@ -107,7 +70,6 @@
     .multipliedBy(participation)
     .plus(ONE.minus(fromFixed(baselineUpdateFactor)).multipliedBy(fromFixed(participationBaseline)))
 
->>>>>>> 8dacf1eb
   let transactionSuccess1
   let transactionSuccess2
   let transactionFail
@@ -128,16 +90,6 @@
       approvalStageDuration,
       referendumStageDuration,
       executionStageDuration,
-<<<<<<< HEAD
-      toFixed(participationBaseline),
-      toFixed(participationFloor),
-      toFixed(baselineUpdateFactor),
-      toFixed(baselineQuorumFactor)
-    )
-    await registry.setAddressFor(bondedDepositsRegistryId, mockBondedDeposits.address)
-    await mockBondedDeposits.setWeight(account, weight)
-    await mockBondedDeposits.setTotalWeight(weight)
-=======
       participationBaseline,
       participationFloor,
       baselineUpdateFactor,
@@ -146,7 +98,6 @@
     await registry.setAddressFor(CeloContractName.LockedGold, mockLockedGold.address)
     await mockLockedGold.setWeight(account, weight)
     await mockLockedGold.setTotalWeight(weight)
->>>>>>> 8dacf1eb
     transactionSuccess1 = {
       value: 0,
       destination: testTransactions.address,
@@ -220,17 +171,9 @@
     })
 
     it('should have set stageDurations', async () => {
-<<<<<<< HEAD
-      const [
-        actualApprovalStageDuration,
-        actualReferendumStageDuration,
-        actualExecutionStageDuration,
-      ] = await governance.getStageDurations()
-=======
       const actualApprovalStageDuration = await governance.getApprovalStageDuration()
       const actualReferendumStageDuration = await governance.getReferendumStageDuration()
       const actualExecutionStageDuration = await governance.getExecutionStageDuration()
->>>>>>> 8dacf1eb
       assertEqualBN(actualApprovalStageDuration, approvalStageDuration)
       assertEqualBN(actualReferendumStageDuration, referendumStageDuration)
       assertEqualBN(actualExecutionStageDuration, executionStageDuration)
@@ -243,17 +186,10 @@
         actualBaselineUpdateFactor,
         actualBaselineQuorumFactor,
       ] = await governance.getParticipationParameters()
-<<<<<<< HEAD
-      assertEqualBN(actualParticipationBaseline, toFixed(participationBaseline))
-      assertEqualBN(actualParticipationFloor, toFixed(participationFloor))
-      assertEqualBN(actualBaselineUpdateFactor, toFixed(baselineUpdateFactor))
-      assertEqualBN(actualBaselineQuorumFactor, toFixed(baselineQuorumFactor))
-=======
       assertEqualBN(actualParticipationBaseline, participationBaseline)
       assertEqualBN(actualParticipationFloor, participationFloor)
       assertEqualBN(actualBaselineUpdateFactor, baselineUpdateFactor)
       assertEqualBN(actualBaselineQuorumFactor, baselineQuorumFactor)
->>>>>>> 8dacf1eb
     })
 
     // TODO(asa): Consider testing reversion when 0 values provided
@@ -270,17 +206,10 @@
           approvalStageDuration,
           referendumStageDuration,
           executionStageDuration,
-<<<<<<< HEAD
-          toFixed(participationBaseline),
-          toFixed(participationFloor),
-          toFixed(baselineUpdateFactor),
-          toFixed(baselineQuorumFactor)
-=======
           participationBaseline,
           participationFloor,
           baselineUpdateFactor,
           baselineQuorumFactor
->>>>>>> 8dacf1eb
         )
       )
     })
@@ -480,13 +409,8 @@
     const newApprovalStageDuration = 2
     it('should set the approval stage duration', async () => {
       await governance.setApprovalStageDuration(newApprovalStageDuration)
-<<<<<<< HEAD
-      const [actualApprovalStageDuration, ,] = await governance.getStageDurations()
-      assert.equal(actualApprovalStageDuration.toNumber(), newApprovalStageDuration)
-=======
       const actualApprovalStageDuration = await governance.getApprovalStageDuration()
       assertEqualBN(actualApprovalStageDuration, newApprovalStageDuration)
->>>>>>> 8dacf1eb
     })
 
     it('should emit the ApprovalStageDurationSet event', async () => {
@@ -520,13 +444,8 @@
     const newReferendumStageDuration = 2
     it('should set the referendum stage duration', async () => {
       await governance.setReferendumStageDuration(newReferendumStageDuration)
-<<<<<<< HEAD
-      const [, actualReferendumStageDuration] = await governance.getStageDurations()
-      assert.equal(actualReferendumStageDuration.toNumber(), newReferendumStageDuration)
-=======
       const actualReferendumStageDuration = await governance.getReferendumStageDuration()
       assertEqualBN(actualReferendumStageDuration, newReferendumStageDuration)
->>>>>>> 8dacf1eb
     })
 
     it('should emit the ReferendumStageDurationSet event', async () => {
@@ -560,13 +479,8 @@
     const newExecutionStageDuration = 2
     it('should set the execution stage duration', async () => {
       await governance.setExecutionStageDuration(newExecutionStageDuration)
-<<<<<<< HEAD
-      const [, , actualExecutionStageDuration] = await governance.getStageDurations()
-      assert.equal(actualExecutionStageDuration.toNumber(), newExecutionStageDuration)
-=======
       const actualExecutionStageDuration = await governance.getExecutionStageDuration()
       assertEqualBN(actualExecutionStageDuration, newExecutionStageDuration)
->>>>>>> 8dacf1eb
     })
 
     it('should emit the ExecutionStageDurationSet event', async () => {
@@ -597,18 +511,6 @@
   })
 
   describe('#setParticipationFloor', () => {
-<<<<<<< HEAD
-    const differentParticipationFloor = new BigNumber(2).div(new BigNumber(100))
-
-    it('should set the participation floor', async () => {
-      await governance.setParticipationFloor(toFixed(differentParticipationFloor))
-      const [, actualParticipationFloor, ,] = await governance.getParticipationParameters()
-      assertEqualBN(actualParticipationFloor, toFixed(differentParticipationFloor))
-    })
-
-    it('should emit the ParticipationFloorSet event', async () => {
-      const resp = await governance.setParticipationFloor(toFixed(differentParticipationFloor))
-=======
     const differentParticipationFloor = toFixed(2 / 100)
 
     it('should set the participation floor', async () => {
@@ -619,71 +521,28 @@
 
     it('should emit the ParticipationFloorSet event', async () => {
       const resp = await governance.setParticipationFloor(differentParticipationFloor)
->>>>>>> 8dacf1eb
       assert.equal(resp.logs.length, 1)
       const log = resp.logs[0]
       assertLogMatches2(log, {
         event: 'ParticipationFloorSet',
         args: {
-<<<<<<< HEAD
-          participationFloor: toFixed(differentParticipationFloor),
-        },
-      })
-    })
-
-    it('should revert if new participation floor is below 0', async () => {
-      await assertRevert(governance.setParticipationFloor(toFixed(-1 / 100)))
-    })
-
-=======
           participationFloor: differentParticipationFloor,
         },
       })
     })
 
->>>>>>> 8dacf1eb
     it('should revert if new participation floor is above 1', async () => {
       await assertRevert(governance.setParticipationFloor(toFixed(101 / 100)))
     })
 
     it('should revert when called by anyone other than the owner', async () => {
       await assertRevert(
-<<<<<<< HEAD
-        governance.setParticipationFloor(toFixed(differentParticipationFloor), { from: nonOwner })
-=======
         governance.setParticipationFloor(differentParticipationFloor, { from: nonOwner })
->>>>>>> 8dacf1eb
       )
     })
   })
 
   describe('#setBaselineUpdateFactor', () => {
-<<<<<<< HEAD
-    const differentBaselineUpdateFactor = new BigNumber(2).div(new BigNumber(5))
-
-    it('should set the participation update coefficient', async () => {
-      await governance.setBaselineUpdateFactor(toFixed(differentBaselineUpdateFactor))
-      const [, , actualBaselineUpdateFactor] = await governance.getParticipationParameters()
-      assertEqualBN(actualBaselineUpdateFactor, toFixed(differentBaselineUpdateFactor))
-    })
-
-    it('should emit the BaselineUpdateFactorSet event', async () => {
-      const resp = await governance.setBaselineUpdateFactor(toFixed(differentBaselineUpdateFactor))
-      assert.equal(resp.logs.length, 1)
-      const log = resp.logs[0]
-      assertLogMatches2(log, {
-        event: 'BaselineUpdateFactorSet',
-        args: {
-          baselineUpdateFactor: toFixed(differentBaselineUpdateFactor),
-        },
-      })
-    })
-
-    it('should revert if new update coefficient is below 0', async () => {
-      await assertRevert(governance.setBaselineUpdateFactor(toFixed(-1 / 100)))
-    })
-
-=======
     const differentBaselineUpdateFactor = toFixed(2 / 5)
 
     it('should set the participation update coefficient', async () => {
@@ -704,51 +563,18 @@
       })
     })
 
->>>>>>> 8dacf1eb
     it('should revert if new update coefficient is above 1', async () => {
       await assertRevert(governance.setBaselineUpdateFactor(toFixed(101 / 100)))
     })
 
     it('should revert when called by anyone other than the owner', async () => {
       await assertRevert(
-<<<<<<< HEAD
-        governance.setBaselineUpdateFactor(toFixed(differentBaselineUpdateFactor), {
-=======
-        governance.setBaselineUpdateFactor(differentBaselineUpdateFactor, {
->>>>>>> 8dacf1eb
-          from: nonOwner,
-        })
+        governance.setBaselineUpdateFactor(differentBaselineUpdateFactor, { from: nonOwner })
       )
     })
   })
 
   describe('#setBaselineQuorumFactor', () => {
-<<<<<<< HEAD
-    const differentBaselineQuorumFactor = new BigNumber(8).div(new BigNumber(10))
-
-    it('should set the critical baseline level', async () => {
-      await governance.setBaselineQuorumFactor(toFixed(differentBaselineQuorumFactor))
-      const [, , , actualBaselineQuorumFactor] = await governance.getParticipationParameters()
-      assertEqualBN(actualBaselineQuorumFactor, toFixed(differentBaselineQuorumFactor))
-    })
-
-    it('should emit the BaselineQuorumFactorSet event', async () => {
-      const resp = await governance.setBaselineQuorumFactor(toFixed(differentBaselineQuorumFactor))
-      assert.equal(resp.logs.length, 1)
-      const log = resp.logs[0]
-      assertLogMatches2(log, {
-        event: 'BaselineQuorumFactorSet',
-        args: {
-          baselineQuorumFactor: toFixed(differentBaselineQuorumFactor),
-        },
-      })
-    })
-
-    it('should revert if new critical baseline level is below 0', async () => {
-      await assertRevert(governance.setBaselineQuorumFactor(toFixed(-1 / 100)))
-    })
-
-=======
     const differentBaselineQuorumFactor = toFixed(8 / 10)
 
     it('should set the critical baseline level', async () => {
@@ -769,31 +595,20 @@
       })
     })
 
->>>>>>> 8dacf1eb
     it('should revert if new critical baseline level is above 1', async () => {
       await assertRevert(governance.setBaselineQuorumFactor(toFixed(101 / 100)))
     })
 
     it('should revert when called by anyone other than the owner', async () => {
       await assertRevert(
-<<<<<<< HEAD
-        governance.setBaselineQuorumFactor(toFixed(differentBaselineQuorumFactor), {
-=======
-        governance.setBaselineQuorumFactor(differentBaselineQuorumFactor, {
->>>>>>> 8dacf1eb
-          from: nonOwner,
-        })
+        governance.setBaselineQuorumFactor(differentBaselineQuorumFactor, { from: nonOwner })
       )
     })
   })
 
   // TODO(asa): Verify that when we set the constitution for a function ID then the proper constitution is applied to a proposal.
   describe('#setConstitution', () => {
-<<<<<<< HEAD
-    const threshold = new BigNumber(60).div(new BigNumber(100))
-=======
     const threshold = toFixed(2 / 3)
->>>>>>> 8dacf1eb
     let functionId
     let differentFunctionId
     let destination
@@ -809,15 +624,6 @@
       })
 
       it('should set the default threshold', async () => {
-<<<<<<< HEAD
-        await governance.setConstitution(destination, functionId, toFixed(threshold))
-        const actualThreshold = await governance.getConstitution(destination, differentFunctionId)
-        assertEqualBN(actualThreshold, toFixed(threshold))
-      })
-
-      it('should emit the ConstitutionSet event', async () => {
-        const resp = await governance.setConstitution(destination, functionId, toFixed(threshold))
-=======
         await governance.setConstitution(destination, functionId, threshold)
         const differentThreshold = await governance.getConstitution(
           destination,
@@ -828,7 +634,6 @@
 
       it('should emit the ConstitutionSet event', async () => {
         const resp = await governance.setConstitution(destination, functionId, threshold)
->>>>>>> 8dacf1eb
         assert.equal(resp.logs.length, 1)
         const log = resp.logs[0]
         assertLogMatches2(log, {
@@ -836,11 +641,7 @@
           args: {
             destination,
             functionId: web3.utils.padRight(functionId, 64),
-<<<<<<< HEAD
-            threshold: toFixed(threshold),
-=======
             threshold: threshold,
->>>>>>> 8dacf1eb
           },
         })
       })
@@ -853,21 +654,6 @@
       })
 
       it('should set the function threshold', async () => {
-<<<<<<< HEAD
-        await governance.setConstitution(destination, functionId, toFixed(threshold))
-        const actualThreshold = await governance.getConstitution(destination, functionId)
-        assertEqualBN(actualThreshold, toFixed(threshold))
-      })
-
-      it('should not set the default threshold', async () => {
-        await governance.setConstitution(destination, functionId, toFixed(threshold))
-        const actualThreshold = await governance.getConstitution(destination, differentFunctionId)
-        assertEqualBN(actualThreshold, toFixed(defaultThreshold))
-      })
-
-      it('should emit the ConstitutionSet event', async () => {
-        const resp = await governance.setConstitution(destination, functionId, toFixed(threshold))
-=======
         await governance.setConstitution(destination, functionId, threshold)
         const actualThreshold = await governance.getConstitution(destination, functionId)
         assert.isTrue(actualThreshold.eq(threshold))
@@ -881,7 +667,6 @@
 
       it('should emit the ConstitutionSet event', async () => {
         const resp = await governance.setConstitution(destination, functionId, threshold)
->>>>>>> 8dacf1eb
         assert.equal(resp.logs.length, 1)
         const log = resp.logs[0]
         assertLogMatches2(log, {
@@ -889,38 +674,20 @@
           args: {
             destination,
             functionId: web3.utils.padRight(functionId, 64),
-<<<<<<< HEAD
-            threshold: toFixed(threshold),
-=======
             threshold: threshold,
->>>>>>> 8dacf1eb
           },
         })
       })
     })
 
     it('should revert when the destination is the null address', async () => {
-<<<<<<< HEAD
-      await assertRevert(
-        governance.setConstitution(NULL_ADDRESS, nullFunctionId, toFixed(threshold))
-      )
-=======
       await assertRevert(governance.setConstitution(NULL_ADDRESS, nullFunctionId, threshold))
->>>>>>> 8dacf1eb
     })
 
     it('should revert when the threshold is zero', async () => {
       await assertRevert(governance.setConstitution(destination, nullFunctionId, 0))
     })
 
-<<<<<<< HEAD
-    it('should revert when the threshold is less than a majority', async () => {
-      await assertRevert(governance.setConstitution(destination, nullFunctionId, toFixed(49 / 100)))
-    })
-
-    it('should revert when the threshold is at least 100%', async () => {
-      await assertRevert(governance.setConstitution(destination, nullFunctionId, toFixed(1)))
-=======
     it('should revert when the threshold is not greater than a majority', async () => {
       await assertRevert(governance.setConstitution(destination, nullFunctionId, toFixed(1 / 2)))
     })
@@ -929,16 +696,11 @@
       await assertRevert(
         governance.setConstitution(destination, nullFunctionId, toFixed(101 / 100))
       )
->>>>>>> 8dacf1eb
     })
 
     it('should revert when called by anyone other than the owner', async () => {
       await assertRevert(
-<<<<<<< HEAD
-        governance.setConstitution(destination, nullFunctionId, toFixed(threshold), {
-=======
         governance.setConstitution(destination, nullFunctionId, threshold, {
->>>>>>> 8dacf1eb
           from: nonOwner,
         })
       )
@@ -1185,10 +947,7 @@
   describe('#upvote()', () => {
     const proposalId = new BigNumber(1)
     beforeEach(async () => {
-<<<<<<< HEAD
-=======
       await mockLockedGold.setWeight(account, weight)
->>>>>>> 8dacf1eb
       await governance.propose(
         [transactionSuccess1.value],
         [transactionSuccess1.destination],
@@ -1276,14 +1035,9 @@
           // @ts-ignore: TODO(mcortesi) fix typings for TransactionDetails
           { value: minDeposit }
         )
-<<<<<<< HEAD
-        await mockBondedDeposits.setWeight(otherAccount, weight)
-        await mockBondedDeposits.setTotalWeight(weight * 2)
-=======
         const otherAccount = accounts[1]
         await mockLockedGold.setWeight(otherAccount, weight)
         await mockLockedGold.setTotalWeight(weight * 2)
->>>>>>> 8dacf1eb
         await governance.upvote(otherProposalId, proposalId, 0, { from: otherAccount })
         await timeTravel(queueExpiry, web3)
       })
@@ -1347,10 +1101,7 @@
   describe('#revokeUpvote()', () => {
     const proposalId = new BigNumber(1)
     beforeEach(async () => {
-<<<<<<< HEAD
-=======
       await mockLockedGold.setWeight(account, weight)
->>>>>>> 8dacf1eb
       await governance.propose(
         [transactionSuccess1.value],
         [transactionSuccess1.destination],
@@ -1635,10 +1386,7 @@
       await timeTravel(dequeueFrequency, web3)
       await governance.approve(proposalId, index)
       await timeTravel(approvalStageDuration, web3)
-<<<<<<< HEAD
-=======
       await mockLockedGold.setWeight(account, weight)
->>>>>>> 8dacf1eb
     })
 
     it('should return true', async () => {
@@ -1754,7 +1502,6 @@
     })
 
     describe('when the proposal is past the referendum stage and passing', () => {
-<<<<<<< HEAD
       beforeEach(async () => {
         await governance.vote(proposalId, index, VoteValue.Yes)
         await timeTravel(referendumStageDuration, web3)
@@ -1767,20 +1514,6 @@
 
     describe('when the proposal is past the referendum stage and failing', () => {
       beforeEach(async () => {
-=======
-      beforeEach(async () => {
-        await governance.vote(proposalId, index, VoteValue.Yes)
-        await timeTravel(referendumStageDuration, web3)
-      })
-
-      it('should revert', async () => {
-        await assertRevert(governance.vote.call(proposalId, index, value))
-      })
-    })
-
-    describe('when the proposal is past the referendum stage and failing', () => {
-      beforeEach(async () => {
->>>>>>> 8dacf1eb
         await governance.vote(proposalId, index, VoteValue.No)
         await timeTravel(referendumStageDuration, web3)
       })
@@ -1810,11 +1543,7 @@
       it('should update the participation baseline', async () => {
         await governance.vote(proposalId, index, value)
         const [actualParticipationBaseline, , ,] = await governance.getParticipationParameters()
-<<<<<<< HEAD
-        assertEqualBN(actualParticipationBaseline, toFixed(expectedParticipationBaseline))
-=======
         assertEqualBN(actualParticipationBaseline, expectedParticipationBaseline)
->>>>>>> 8dacf1eb
       })
 
       it('should emit the ParticipationBaselineUpdated event', async () => {
@@ -1824,11 +1553,7 @@
         assertLogMatches2(log, {
           event: 'ParticipationBaselineUpdated',
           args: {
-<<<<<<< HEAD
-            participationBaseline: toFixed(expectedParticipationBaseline),
-=======
             participationBaseline: expectedParticipationBaseline,
->>>>>>> 8dacf1eb
           },
         })
       })
@@ -1854,10 +1579,7 @@
           await timeTravel(dequeueFrequency, web3)
           await governance.approve(proposalId, index)
           await timeTravel(approvalStageDuration, web3)
-<<<<<<< HEAD
-=======
           await mockLockedGold.setWeight(account, weight)
->>>>>>> 8dacf1eb
           await governance.vote(proposalId, index, value)
           await timeTravel(referendumStageDuration, web3)
         })
@@ -1880,11 +1602,7 @@
         it('should update the participation baseline', async () => {
           await governance.execute(proposalId, index)
           const [actualParticipationBaseline, , ,] = await governance.getParticipationParameters()
-<<<<<<< HEAD
-          assertEqualBN(actualParticipationBaseline, toFixed(expectedParticipationBaseline))
-=======
           assertEqualBN(actualParticipationBaseline, expectedParticipationBaseline)
->>>>>>> 8dacf1eb
         })
 
         it('should emit the ProposalExecuted event', async () => {
@@ -1906,11 +1624,7 @@
           assertLogMatches2(log, {
             event: 'ParticipationBaselineUpdated',
             args: {
-<<<<<<< HEAD
-              participationBaseline: toFixed(expectedParticipationBaseline),
-=======
               participationBaseline: expectedParticipationBaseline,
->>>>>>> 8dacf1eb
             },
           })
         })
@@ -1929,10 +1643,7 @@
           await timeTravel(dequeueFrequency, web3)
           await governance.approve(proposalId, index)
           await timeTravel(approvalStageDuration, web3)
-<<<<<<< HEAD
-=======
           await mockLockedGold.setWeight(account, weight)
->>>>>>> 8dacf1eb
           await governance.vote(proposalId, index, value)
           await timeTravel(referendumStageDuration, web3)
         })
@@ -1958,10 +1669,7 @@
           await timeTravel(dequeueFrequency, web3)
           await governance.approve(proposalId, index)
           await timeTravel(approvalStageDuration, web3)
-<<<<<<< HEAD
-=======
           await mockLockedGold.setWeight(account, weight)
->>>>>>> 8dacf1eb
           await governance.vote(proposalId, index, value)
           await timeTravel(referendumStageDuration, web3)
         })
@@ -1985,11 +1693,7 @@
         it('should update the participation baseline', async () => {
           await governance.execute(proposalId, index)
           const [actualParticipationBaseline, , ,] = await governance.getParticipationParameters()
-<<<<<<< HEAD
-          assertEqualBN(actualParticipationBaseline, toFixed(expectedParticipationBaseline))
-=======
           assertEqualBN(actualParticipationBaseline, expectedParticipationBaseline)
->>>>>>> 8dacf1eb
         })
 
         it('should emit the ProposalExecuted event', async () => {
@@ -2011,11 +1715,7 @@
           assertLogMatches2(log, {
             event: 'ParticipationBaselineUpdated',
             args: {
-<<<<<<< HEAD
-              participationBaseline: toFixed(expectedParticipationBaseline),
-=======
               participationBaseline: expectedParticipationBaseline,
->>>>>>> 8dacf1eb
             },
           })
         })
@@ -2036,10 +1736,7 @@
             await timeTravel(dequeueFrequency, web3)
             await governance.approve(proposalId, index)
             await timeTravel(approvalStageDuration, web3)
-<<<<<<< HEAD
-=======
             await mockLockedGold.setWeight(account, weight)
->>>>>>> 8dacf1eb
             await governance.vote(proposalId, index, value)
             await timeTravel(referendumStageDuration, web3)
           })
@@ -2063,10 +1760,7 @@
             await timeTravel(dequeueFrequency, web3)
             await governance.approve(proposalId, index)
             await timeTravel(approvalStageDuration, web3)
-<<<<<<< HEAD
-=======
             await mockLockedGold.setWeight(account, weight)
->>>>>>> 8dacf1eb
             await governance.vote(proposalId, index, value)
             await timeTravel(referendumStageDuration, web3)
           })
@@ -2091,10 +1785,7 @@
         await timeTravel(dequeueFrequency, web3)
         await governance.approve(proposalId, index)
         await timeTravel(approvalStageDuration, web3)
-<<<<<<< HEAD
-=======
         await mockLockedGold.setWeight(account, weight)
->>>>>>> 8dacf1eb
         await governance.vote(proposalId, index, value)
         await timeTravel(referendumStageDuration, web3)
         await timeTravel(executionStageDuration, web3)
@@ -2125,11 +1816,7 @@
       it('should update the participation baseline', async () => {
         await governance.execute(proposalId, index)
         const [actualParticipationBaseline, , ,] = await governance.getParticipationParameters()
-<<<<<<< HEAD
-        assertEqualBN(actualParticipationBaseline, toFixed(expectedParticipationBaseline))
-=======
         assertEqualBN(actualParticipationBaseline, expectedParticipationBaseline)
->>>>>>> 8dacf1eb
       })
 
       it('should emit the ParticipationBaselineUpdated event', async () => {
@@ -2139,8 +1826,7 @@
         assertLogMatches2(log, {
           event: 'ParticipationBaselineUpdated',
           args: {
-<<<<<<< HEAD
-            participationBaseline: toFixed(expectedParticipationBaseline),
+            participationBaseline: expectedParticipationBaseline,
           },
         })
       })
@@ -2203,23 +1889,23 @@
         )
       })
 
-      // TODO(brice): Uncomment when HotfixExecuted event is readded
-      // it('should emit the HotfixExecuted event', async () => {
-      //   const resp = await governance.hotfix(
-      //     [transactionSuccess1.value],
-      //     [transactionSuccess1.destination],
-      //     transactionSuccess1.data,
-      //     [transactionSuccess1.data.length]
-      //   )
-      //   assert.equal(resp.logs.length, 1)
-      //   const log = resp.logs[0]
-      //   assertLogMatches2(log, {
-      //     event: 'HotfixExecuted',
-      //     args: {
-      //       proposalHash: proposalHash
-      //     },
-      //   })
-      // })
+      // TODO(yorke): Uncomment when HotfixExecuted event is readded
+      it('should emit the HotfixExecuted event', async () => {
+        const resp = await governance.hotfix(
+          [transactionSuccess1.value],
+          [transactionSuccess1.destination],
+          transactionSuccess1.data,
+          [transactionSuccess1.data.length]
+        )
+        assert.equal(resp.logs.length, 1)
+        const log = resp.logs[0]
+        assertLogMatches2(log, {
+          event: 'HotfixExecuted',
+          args: {
+            txHash: 
+          },
+        })
+      })
 
       describe('when the approver changes', () => {
         beforeEach(async () => {
@@ -2287,11 +1973,6 @@
             [transactionSuccess1.data.length]
           )
         )
-=======
-            participationBaseline: expectedParticipationBaseline,
-          },
-        })
->>>>>>> 8dacf1eb
       })
     })
   })
@@ -2306,10 +1987,7 @@
     describe('when the account has upvoted a proposal', () => {
       const proposalId = 1
       beforeEach(async () => {
-<<<<<<< HEAD
-=======
         await mockLockedGold.setWeight(account, weight)
->>>>>>> 8dacf1eb
         await governance.propose(
           [transactionSuccess1.value],
           [transactionSuccess1.destination],
@@ -2362,10 +2040,7 @@
         await timeTravel(dequeueFrequency, web3)
         await governance.approve(proposalId, index)
         await timeTravel(approvalStageDuration, web3)
-<<<<<<< HEAD
-=======
         await mockLockedGold.setWeight(account, weight)
->>>>>>> 8dacf1eb
         await governance.vote(proposalId, index, value)
       })
 
@@ -2404,13 +2079,8 @@
 
     describe('when the adjusted support is greater than threshold', () => {
       beforeEach(async () => {
-<<<<<<< HEAD
-        await mockBondedDeposits.setWeight(account, (weight * 51) / 100)
-        await mockBondedDeposits.setWeight(otherAccount, (weight * 49) / 100)
-=======
         await mockLockedGold.setWeight(account, (weight * 51) / 100)
         await mockLockedGold.setWeight(otherAccount, (weight * 49) / 100)
->>>>>>> 8dacf1eb
         await governance.vote(proposalId, index, VoteValue.Yes)
         await governance.vote(proposalId, index, VoteValue.No, { from: otherAccount })
       })
@@ -2423,13 +2093,8 @@
 
     describe('when the adjusted support is less than or equal to threshold', () => {
       beforeEach(async () => {
-<<<<<<< HEAD
-        await mockBondedDeposits.setWeight(account, (weight * 50) / 100)
-        await mockBondedDeposits.setWeight(otherAccount, (weight * 50) / 100)
-=======
         await mockLockedGold.setWeight(account, (weight * 50) / 100)
         await mockLockedGold.setWeight(otherAccount, (weight * 50) / 100)
->>>>>>> 8dacf1eb
         await governance.vote(proposalId, index, VoteValue.Yes)
         await governance.vote(proposalId, index, VoteValue.No, { from: otherAccount })
       })
