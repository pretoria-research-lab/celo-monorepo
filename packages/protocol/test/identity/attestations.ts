import { CeloContractName } from '@celo/protocol/lib/registry-utils'
import {
  assertEqualBN,
  assertLogMatches2,
  assertRevert,
  assertSameAddress,
  mineBlocks,
  NULL_ADDRESS,
} from '@celo/protocol/lib/test-utils'
import { AttestationUtils } from '@celo/utils'
import { privateKeyToAddress } from '@celo/utils/lib/address'
import { parseSolidityStringArray } from '@celo/utils/lib/parsing'
import { getPhoneHash } from '@celo/utils/lib/phoneNumbers'
import BigNumber from 'bignumber.js'
import { range, uniq } from 'lodash'
import {
  AccountsContract,
  AccountsInstance,
  MockElectionContract,
  MockElectionInstance,
  MockLockedGoldContract,
  MockLockedGoldInstance,
  MockRandomContract,
  MockRandomInstance,
  MockStableTokenContract,
  MockStableTokenInstance,
  MockValidatorsContract,
  RegistryContract,
  RegistryInstance,
  TestAttestationsContract,
  TestAttestationsInstance,
} from 'types'
import Web3 from 'web3'
import { getParsedSignatureOfAddress } from '../../lib/signing-utils'
// tslint:disable-next-line: ordered-imports
import Web3X = require('web3')

const Web3Class = (Web3X as any) as typeof Web3

const Accounts: AccountsContract = artifacts.require('Accounts')
/* We use a contract that behaves like the actual Attestations contract, but
 * mocks the implementations of validator set getters. These rely on precompiled
 * contracts, which are not available in our current ganache fork, which we use
 * for Truffle unit tests.
 */
const Attestations: TestAttestationsContract = artifacts.require('TestAttestations')
const MockStableToken: MockStableTokenContract = artifacts.require('MockStableToken')
const MockElection: MockElectionContract = artifacts.require('MockElection')
const MockLockedGold: MockLockedGoldContract = artifacts.require('MockLockedGold')
const MockValidators: MockValidatorsContract = artifacts.require('MockValidators')
const Random: MockRandomContract = artifacts.require('MockRandom')
const Registry: RegistryContract = artifacts.require('Registry')

contract('Attestations', (accounts: string[]) => {
  let accountsInstance: AccountsInstance
  let attestations: TestAttestationsInstance
  let mockStableToken: MockStableTokenInstance
  let otherMockStableToken: MockStableTokenInstance
  let random: MockRandomInstance
  let mockElection: MockElectionInstance
  let mockLockedGold: MockLockedGoldInstance
  let registry: RegistryInstance
  const provider = new Web3Class.providers.HttpProvider('http://localhost:8545')
  const web3: Web3 = new Web3Class(provider)
  const phoneNumber: string = '+18005551212'
  const caller: string = accounts[0]
  const replacementAddress: string = accounts[1]
  // Private keys of each of the 10 miners, in the same order as their addresses in 'accounts'.
  const accountPrivateKeys: string[] = [
    '0xf2f48ee19680706196e2e339e5da3491186e0c4c5030670656b0e0164837257d',
    '0x5d862464fe9303452126c8bc94274b8c5f9874cbd219789b3eb2128075a76f72',
    '0xdf02719c4df8b9b8ac7f551fcb5d9ef48fa27eef7a66453879f4d8fdc6e78fb1',
    '0xff12e391b79415e941a94de3bf3a9aee577aed0731e297d5cfa0b8a1e02fa1d0',
    '0x752dd9cf65e68cfaba7d60225cbdbc1f4729dd5e5507def72815ed0d8abc6249',
    '0xefb595a0178eb79a8df953f87c5148402a224cdf725e88c0146727c6aceadccd',
    '0x83c6d2cc5ddcf9711a6d59b417dc20eb48afd58d45290099e5987e3d768f328f',
    '0xbb2d3f7c9583780a7d3904a2f55d792707c345f21de1bacb2d389934d82796b2',
    '0xb2fd4d29c1390b71b8795ae81196bfd60293adf99f9d32a0aff06288fcdac55f',
    '0x23cb7121166b9a2f93ae0b7c05bde02eae50d64449b2cbb42bc84e9d38d6cc89',
  ]

  const phoneHash: string = getPhoneHash(phoneNumber)

  const attestationsRequested = 3
  const attestationExpiryBlocks = (60 * 60) / 5
  const selectIssuersWaitBlocks = 4
  const maxAttestations = 20
  const attestationFee = new BigNumber(web3.utils.toWei('.05', 'ether').toString())

  async function getVerificationCodeSignature(
    account: string,
    issuer: string
  ): Promise<[number, string, string]> {
    const privateKey = getDerivedKey(KeyOffsets.ATTESTING_KEY_OFFSET, issuer)
    const { v, r, s } = AttestationUtils.attestToIdentifier(phoneHash, account, privateKey)
    return [v, r, s]
  }

  async function setAccountWalletAddress() {
    return accountsInstance.setWalletAddress(caller, '0x0', '0x0', '0x0')
  }

  const getNonIssuer = async () => {
    const issuers = await attestations.getAttestationIssuers(phoneHash, caller)
    let nonIssuerIndex = 0
    while (issuers.indexOf(accounts[nonIssuerIndex]) !== -1) {
      nonIssuerIndex++
    }
    return accounts[nonIssuerIndex]
  }

  enum KeyOffsets {
    VALIDATING_KEY_OFFSET,
    ATTESTING_KEY_OFFSET,
    NEW_VALIDATING_KEY_OFFSET,
    VOTING_KEY_OFFSET,
  }

  const getDerivedKey = (offset: number, address: string) => {
    const pKey = accountPrivateKeys[accounts.indexOf(address)]
    const aKey = Buffer.from(pKey.slice(2), 'hex')
    aKey.write((aKey[0] + offset).toString(16))
    return '0x' + aKey.toString('hex')
  }

  const unlockAndAuthorizeKey = async (offset: number, authorizeFn: any, account: string) => {
    const key = getDerivedKey(offset, account)
    const addr = privateKeyToAddress(key)
    // @ts-ignore
    await web3.eth.personal.importRawKey(key, 'passphrase')
    await web3.eth.personal.unlockAccount(addr, 'passphrase', 1000000)

    const signature = await getParsedSignatureOfAddress(web3, account, addr)
    return authorizeFn(addr, signature.v, signature.r, signature.s, {
      from: account,
    })
  }

  beforeEach(async () => {
    accountsInstance = await Accounts.new()
    mockStableToken = await MockStableToken.new()
    otherMockStableToken = await MockStableToken.new()
    const mockValidators = await MockValidators.new()
    attestations = await Attestations.new()
    random = await Random.new()
    await random.initialize(256)
    await random.addTestRandomness(0, '0x00')
    mockLockedGold = await MockLockedGold.new()
    registry = await Registry.new()
    await accountsInstance.initialize(registry.address)
    await registry.setAddressFor(CeloContractName.Validators, mockValidators.address)

    await Promise.all(
      accounts.map(async (account) => {
        await accountsInstance.createAccount({ from: account })
        await unlockAndAuthorizeKey(
          KeyOffsets.VALIDATING_KEY_OFFSET,
          accountsInstance.authorizeValidatorSigner,
          account
        )
        await unlockAndAuthorizeKey(
          KeyOffsets.ATTESTING_KEY_OFFSET,
          accountsInstance.authorizeAttestationSigner,
          account
        )
      })
    )

    mockElection = await MockElection.new()
    await mockElection.setElectedValidators(
      accounts.map((account) =>
        privateKeyToAddress(getDerivedKey(KeyOffsets.VALIDATING_KEY_OFFSET, account))
      )
    )
    await registry.setAddressFor(CeloContractName.Accounts, accountsInstance.address)
    await registry.setAddressFor(CeloContractName.Random, random.address)
    await registry.setAddressFor(CeloContractName.Election, mockElection.address)
    await registry.setAddressFor(CeloContractName.LockedGold, mockLockedGold.address)
    await attestations.initialize(
      registry.address,
      attestationExpiryBlocks,
      selectIssuersWaitBlocks,
      maxAttestations,
      [mockStableToken.address, otherMockStableToken.address],
      [attestationFee, attestationFee]
    )

    await attestations.__setValidators(
      accounts.map((account) =>
        privateKeyToAddress(getDerivedKey(KeyOffsets.VALIDATING_KEY_OFFSET, account))
      )
    )
  })

  describe('#initialize()', () => {
    it('should have set attestationExpiryBlocks', async () => {
      const actualAttestationExpiryBlocks: number = await attestations.attestationExpiryBlocks.call(
        this
      )
      assert.equal(actualAttestationExpiryBlocks, attestationExpiryBlocks)
    })

    it('should have set the fee', async () => {
      const fee = await attestations.getAttestationRequestFee.call(mockStableToken.address)
      assert.equal(fee.toString(), attestationFee.toString())
    })

    it('should not be callable again', async () => {
      await assertRevert(
        attestations.initialize(
          registry.address,
          attestationExpiryBlocks,
          selectIssuersWaitBlocks,
          maxAttestations,
          [mockStableToken.address],
          [attestationFee]
        )
      )
    })
  })

  describe('#setAttestationExpirySeconds()', () => {
    const newMaxNumBlocksPerAttestation = attestationExpiryBlocks + 1

    it('should set attestationExpiryBlocks', async () => {
      await attestations.setAttestationExpiryBlocks(newMaxNumBlocksPerAttestation)
      const actualAttestationExpiryBlocks = await attestations.attestationExpiryBlocks.call(this)
      assert.equal(actualAttestationExpiryBlocks, newMaxNumBlocksPerAttestation)
    })

    it('should emit the AttestationExpiryBlocksSet event', async () => {
      const response = await attestations.setAttestationExpiryBlocks(newMaxNumBlocksPerAttestation)
      assert.lengthOf(response.logs, 1)
      const event = response.logs[0]
      assertLogMatches2(event, {
        event: 'AttestationExpiryBlocksSet',
        args: { value: new BigNumber(newMaxNumBlocksPerAttestation) },
      })
    })

    it('should revert when set by a non-owner', async () => {
      await assertRevert(
        attestations.setAttestationExpiryBlocks(newMaxNumBlocksPerAttestation, {
          from: accounts[1],
        })
      )
    })
  })

  describe('#setAttestationRequestFee()', () => {
    const newAttestationFee: BigNumber = attestationFee.plus(1)

    it('should set the fee', async () => {
      await attestations.setAttestationRequestFee(mockStableToken.address, newAttestationFee)
      const fee = await attestations.getAttestationRequestFee.call(mockStableToken.address)
      assert.equal(fee.toString(), newAttestationFee.toString())
    })

    it('should revert when the fee is being set to 0', async () => {
      await assertRevert(attestations.setAttestationRequestFee(mockStableToken.address, 0))
    })

    it('should not be settable by a non-owner', async () => {
      await assertRevert(
        attestations.setAttestationRequestFee(mockStableToken.address, newAttestationFee, {
          from: accounts[1],
        })
      )
    })

    it('should emit the AttestationRequestFeeSet event', async () => {
      const response = await attestations.setAttestationRequestFee(
        mockStableToken.address,
        newAttestationFee
      )
      assert.lengthOf(response.logs, 1)
      const event = response.logs[0]
      assertLogMatches2(event, {
        event: 'AttestationRequestFeeSet',
        args: {
          token: mockStableToken.address,
          value: newAttestationFee,
        },
      })
    })
  })

  describe('#setSelectIssuersWaitBlocks()', () => {
    const newSelectIssuersWaitBlocks = selectIssuersWaitBlocks + 1

    it('should set selectIssuersWaitBlocks', async () => {
      await attestations.setSelectIssuersWaitBlocks(newSelectIssuersWaitBlocks)
      const actualAttestationExpiryBlocks = await attestations.selectIssuersWaitBlocks.call(this)
      assert.equal(actualAttestationExpiryBlocks, newSelectIssuersWaitBlocks)
    })

    it('should emit the SelectIssuersWaitBlocksSet event', async () => {
      const response = await attestations.setSelectIssuersWaitBlocks(newSelectIssuersWaitBlocks)
      assert.lengthOf(response.logs, 1)
      const event = response.logs[0]
      assertLogMatches2(event, {
        event: 'SelectIssuersWaitBlocksSet',
        args: { value: new BigNumber(newSelectIssuersWaitBlocks) },
      })
    })

    it('should revert when set by a non-owner', async () => {
      await assertRevert(
        attestations.setSelectIssuersWaitBlocks(newSelectIssuersWaitBlocks, {
          from: accounts[1],
        })
      )
    })
  })

  describe('#setMaxAttestations()', () => {
    const newMaxAttestations = maxAttestations + 1

    it('should set maxAttestations', async () => {
      await attestations.setMaxAttestations(newMaxAttestations)
      assert.equal(await attestations.maxAttestations.call(this), newMaxAttestations)
    })

    it('should emit the MaxAttestationsSet event', async () => {
      const response = await attestations.setMaxAttestations(newMaxAttestations)
      assert.lengthOf(response.logs, 1)
      const event = response.logs[0]
      assertLogMatches2(event, {
        event: 'MaxAttestationsSet',
        args: { value: new BigNumber(newMaxAttestations) },
      })
    })

    it('should revert when set by a non-owner', async () => {
      await assertRevert(
        attestations.setMaxAttestations(newMaxAttestations, {
          from: accounts[1],
        })
      )
    })
  })

  describe('#request()', () => {
    it('should indicate an unselected attestation request', async () => {
      await attestations.request(phoneHash, attestationsRequested, mockStableToken.address)
      const requestBlock = await web3.eth.getBlock('latest')

      const [
        blockNumber,
        actualAttestationsRequested,
        actualAttestationRequestFeeToken,
      ] = await attestations.getUnselectedRequest(phoneHash, caller)

      assertEqualBN(blockNumber, requestBlock.number)
      assertEqualBN(attestationsRequested, actualAttestationsRequested)
      assertSameAddress(actualAttestationRequestFeeToken, mockStableToken.address)
    })

    it('should increment the number of attestations requested', async () => {
      await attestations.request(phoneHash, attestationsRequested, mockStableToken.address)

      const [completed, total] = await attestations.getAttestationStats(phoneHash, caller)
      assertEqualBN(completed, 0)
      assertEqualBN(total, attestationsRequested)
    })

    it('should revert if 0 attestations are requested', async () => {
      await assertRevert(attestations.request(phoneHash, 0, mockStableToken.address))
    })

    it('should emit the AttestationsRequested event', async () => {
      const response = await attestations.request(
        phoneHash,
        attestationsRequested,
        mockStableToken.address
      )

      assert.lengthOf(response.logs, 1)
      const event = response.logs[0]
      assertLogMatches2(event, {
        event: 'AttestationsRequested',
        args: {
          identifier: phoneHash,
          account: caller,
          attestationsRequested: new BigNumber(attestationsRequested),
          attestationRequestFeeToken: mockStableToken.address,
        },
      })
    })

    describe('when attestations have already been requested', () => {
      beforeEach(async () => {
        await attestations.request(phoneHash, attestationsRequested, mockStableToken.address)
      })

      describe('when the issuers have not yet been selected', () => {
        it('should revert requesting more attestations', async () => {
          await assertRevert(attestations.request(phoneHash, 1, mockStableToken.address))
        })

        describe('when the original request has expired', () => {
          it('should allow to request more attestations', async () => {
            await mineBlocks(attestationExpiryBlocks, web3)
            await attestations.request(phoneHash, 1, mockStableToken.address)
          })
        })

        describe('when the original request cannot be selected for due to randomness not being available', () => {
          it('should allow to request more attestations', async () => {
            const randomnessBlockRetentionWindow = await random.randomnessBlockRetentionWindow()
            await mineBlocks(randomnessBlockRetentionWindow.toNumber(), web3)
            await attestations.request(phoneHash, 1, mockStableToken.address)
          })
        })
      })

      describe('when the issuers have been selected', () => {
        beforeEach(async () => {
          const requestBlockNumber = await web3.eth.getBlockNumber()
          await random.addTestRandomness(requestBlockNumber + selectIssuersWaitBlocks, '0x1')
          await attestations.selectIssuers(phoneHash)
        })

        it('should allow to request more attestations', async () => {
          await attestations.request(phoneHash, 1, mockStableToken.address)
          const [completed, total] = await attestations.getAttestationStats(phoneHash, caller)
          assert.equal(completed.toNumber(), 0)
          assert.equal(total.toNumber(), attestationsRequested + 1)
        })
      })
    })
  })

  describe('#selectIssuers()', () => {
    let expectedRequestBlockNumber: number

    describe('when half the validator set does not authorize an attestation key', () => {
      const accountsThatOptedIn = accounts.slice(0, 5)

      beforeEach(async () => {
        await Promise.all(
          accounts
            .slice(5, 10)
            .map(async (account) => accountsInstance.removeAttestationSigner({ from: account }))
        )
      })

      it('does not select among those when requesting 5', async () => {
        await attestations.request(phoneHash, 5, mockStableToken.address)
        const requestBlockNumber = await web3.eth.getBlockNumber()
        await random.addTestRandomness(requestBlockNumber + selectIssuersWaitBlocks, '0x1')
        await attestations.selectIssuers(phoneHash)

        const attestationIssuers = await attestations.getAttestationIssuers(phoneHash, caller)
        assert.includeMembers(accountsThatOptedIn, attestationIssuers)
      })
    })

    describe('when attestations were requested', () => {
      beforeEach(async () => {
        await attestations.request(phoneHash, attestationsRequested, mockStableToken.address)
        expectedRequestBlockNumber = await web3.eth.getBlockNumber()
      })

      // These tests/functionality implicitly relies on randomness to only be available
      // historically. The attestation contract itself will not test that the current block
      //  number is sufficiently in the future after the request block
      describe('when the randomness of the right block has been set', () => {
        beforeEach(async () => {
          const requestBlockNumber = await web3.eth.getBlockNumber()
          await random.addTestRandomness(requestBlockNumber + selectIssuersWaitBlocks, '0x1')
        })

        it('should add the correct number attestation issuers', async () => {
          assert.isEmpty(await attestations.getAttestationIssuers(phoneHash, caller))
          await attestations.selectIssuers(phoneHash)

          const attestationIssuers = await attestations.getAttestationIssuers(phoneHash, caller)
          assert.lengthOf(attestationIssuers, attestationsRequested)
          assert.lengthOf(uniq(attestationIssuers), attestationsRequested)
        })

        it('should set the block of request in the attestation', async () => {
          await attestations.selectIssuers(phoneHash)
          const attestationIssuers = await attestations.getAttestationIssuers(phoneHash, caller)

          await Promise.all(
            attestationIssuers.map(async (issuer) => {
              const [status, requestBlock] = await attestations.getAttestationState(
                phoneHash,
                caller,
                issuer
              )

              assert.equal(status.toNumber(), 1)
              assert.equal(requestBlock.toNumber(), expectedRequestBlockNumber)
            })
          )
        })

        it('should return the attestations in getCompletableAttestations', async () => {
          await Promise.all(
            accounts.map((account) =>
              accountsInstance.setMetadataURL(`https://test.com/${account}`, { from: account })
            )
          )
          await attestations.selectIssuers(phoneHash)
          const [
            attestationBlockNumbers,
            attestationIssuers,
            stringLengths,
            stringData,
          ] = await attestations.getCompletableAttestations(phoneHash, caller)

          const urls = parseSolidityStringArray(
            stringLengths.map((x) => x.toNumber()),
            (stringData as unknown) as string
          )

          assert.lengthOf(attestationBlockNumbers, attestationsRequested)
          await Promise.all(
            range(0, attestationsRequested).map(async (i) => {
              const [status, requestBlock] = await attestations.getAttestationState(
                phoneHash,
                caller,
                attestationIssuers[i]!
              )
              assert.equal(status.toNumber(), 1)
              assertEqualBN(requestBlock, attestationBlockNumbers[i])
              assert.equal(`https://test.com/${attestationIssuers[i]}`, urls[i])
            })
          )
        })

        it('should delete the unselected request', async () => {
          await attestations.selectIssuers(phoneHash)
          const [
            blockNumber,
            actualAttestationsRequested,
          ] = await attestations.getUnselectedRequest(phoneHash, caller)
          assertEqualBN(blockNumber, 0)
          assertEqualBN(actualAttestationsRequested, 0)
        })

        it('should emit the AttestationIssuerSelected event', async () => {
          const response = await attestations.selectIssuers(phoneHash)
          const issuers = await attestations.getAttestationIssuers(phoneHash, caller)
          assert.lengthOf(response.logs, 3)

          issuers.forEach((issuer, index) => {
            assertLogMatches2(response.logs[index], {
              event: 'AttestationIssuerSelected',
              args: {
                identifier: phoneHash,
                account: caller,
                issuer,
                attestationRequestFeeToken: mockStableToken.address,
              },
            })
          })
        })

        describe('when more attestations were requested', () => {
          beforeEach(async () => {
            await attestations.selectIssuers(phoneHash)
            await attestations.request(phoneHash, 8, mockStableToken.address)
            expectedRequestBlockNumber = await web3.eth.getBlockNumber()
            const requestBlockNumber = await web3.eth.getBlockNumber()
            await random.addTestRandomness(requestBlockNumber + selectIssuersWaitBlocks, '0x1')
          })

          it('should revert if too many issuers attempted', async () => {
            await assertRevert(attestations.selectIssuers(phoneHash))
          })
        })

        describe('after attestationExpiryBlocks', () => {
          beforeEach(async () => {
            await attestations.selectIssuers(phoneHash)
            await mineBlocks(attestationExpiryBlocks, web3)
          })

          it('should no longer list the attestations in getCompletableAttestations', async () => {
            const [attestationBlockNumbers] = await attestations.getCompletableAttestations(
              phoneHash,
              caller
            )

            assert.lengthOf(attestationBlockNumbers, 0)
          })
        })

        describe('when the validation key has been rotated for all validators', () => {
          // Rotate all validation keys
          beforeEach(async () => {
            await Promise.all(
              accounts.map((account) =>
                unlockAndAuthorizeKey(
                  KeyOffsets.NEW_VALIDATING_KEY_OFFSET,
                  accountsInstance.authorizeValidatorSigner,
                  account
                )
              )
            )
          })

          it('can still select issuers', async () => {
            assert.isEmpty(await attestations.getAttestationIssuers(phoneHash, caller))
            await attestations.selectIssuers(phoneHash)

            const attestationIssuers = await attestations.getAttestationIssuers(phoneHash, caller)
            assert.lengthOf(attestationIssuers, attestationsRequested)
          })
        })
      })

      it('should revert when selecting too soon', async () => {
        const requestBlockNumber = await web3.eth.getBlockNumber()
        await random.addTestRandomness(requestBlockNumber + selectIssuersWaitBlocks - 1, '0x1')
        await assertRevert(attestations.selectIssuers(phoneHash))
      })
    })

    describe('without requesting attestations before', () => {
      it('should revert when selecting issuers', async () => {
        await assertRevert(attestations.selectIssuers(phoneHash))
      })
    })
  })

  describe('#complete()', () => {
    let issuer: string
    let v: number
    let r: string, s: string

    beforeEach(async () => {
      await requestAttestations()
      issuer = (await attestations.getAttestationIssuers(phoneHash, caller))[0]
      ;[v, r, s] = await getVerificationCodeSignature(caller, issuer)
    })

    it('should add the account to the list upon completion', async () => {
      let attestedAccounts = await attestations.lookupAccountsForIdentifier(phoneHash)
      assert.isEmpty(attestedAccounts)

      await attestations.complete(phoneHash, v, r, s)
      attestedAccounts = await attestations.lookupAccountsForIdentifier(phoneHash)
      assert.lengthOf(attestedAccounts, 1)
      assert.equal(attestedAccounts[0], caller)
    })

    it('should not add the account twice to the list', async () => {
      await attestations.complete(phoneHash, v, r, s)
      const secondIssuer = (await attestations.getAttestationIssuers(phoneHash, caller))[1]
      ;[v, r, s] = await getVerificationCodeSignature(caller, secondIssuer)

      await attestations.complete(phoneHash, v, r, s)
      const attestedAccounts = await attestations.lookupAccountsForIdentifier(phoneHash)
      assert.lengthOf(attestedAccounts, 1)
      assert.equal(attestedAccounts[0], caller)
    })

    it('should increment the number of completed verification requests', async () => {
      const [numCompleted] = await attestations.getAttestationStats(phoneHash, caller)
      assert.equal(numCompleted.toNumber(), 0)

      await attestations.complete(phoneHash, v, r, s)
      const [numCompleted2, numTotal] = await attestations.getAttestationStats(phoneHash, caller)
      assert.equal(numCompleted2.toNumber(), 1)
      assert.equal(numTotal.toNumber(), attestationsRequested)
    })

    it('should set the time of the successful completion', async () => {
      await mineBlocks(1, web3)
      await attestations.complete(phoneHash, v, r, s)

      const expectedBlock = await web3.eth.getBlock('latest')

      const [
        status,
        completionBlock,
        actualAttestationRequestFeeToken,
      ] = await attestations.getAttestationState(phoneHash, caller, issuer)

      assert.equal(status.toNumber(), 2)
      assert.equal(completionBlock.toNumber(), expectedBlock.number)
      assertSameAddress(actualAttestationRequestFeeToken, NULL_ADDRESS)
    })

    it('should increment pendingWithdrawals for the rewards recipient', async () => {
      await attestations.complete(phoneHash, v, r, s)
      const pendingWithdrawals = await attestations.pendingWithdrawals.call(
        mockStableToken.address,
        issuer
      )
      assert.equal(pendingWithdrawals.toString(), attestationFee.toString())
    })

    it('should no longer list the attestation in getCompletableAttestationStats', async () => {
      await attestations.complete(phoneHash, v, r, s)
      const [attestationIssuers] = await attestations.getCompletableAttestations(phoneHash, caller)
      assert.equal(attestationIssuers.indexOf(new BigNumber(issuer)), -1)
    })

    it('should emit the AttestationCompleted event', async () => {
      const response = await attestations.complete(phoneHash, v, r, s)
      assert.lengthOf(response.logs, 1)
      const event = response.logs[0]
      assertLogMatches2(event, {
        event: 'AttestationCompleted',
        args: {
          identifier: phoneHash,
          account: caller,
          issuer,
        },
      })
    })

    it('should revert when an invalid attestation code is provided', async () => {
      ;[v, r, s] = await getVerificationCodeSignature(accounts[1], issuer)
      await assertRevert(attestations.complete(phoneHash, v, r, s))
    })

    it('should revert with a non-requested issuer', async () => {
      ;[v, r, s] = await getVerificationCodeSignature(caller, await getNonIssuer())
      await assertRevert(attestations.complete(phoneHash, v, r, s))
    })

    it('should revert an already completed request', async () => {
      await attestations.complete(phoneHash, v, r, s)
      await assertRevert(attestations.complete(phoneHash, v, r, s))
    })

    it('does not let you verify beyond the window', async () => {
      await mineBlocks(attestationExpiryBlocks, web3)
      await assertRevert(attestations.complete(phoneHash, v, r, s))
    })
  })

  describe('#withdraw()', () => {
    let issuer: string
    beforeEach(async () => {
      await requestAttestations()
      issuer = (await attestations.getAttestationIssuers(phoneHash, caller))[0]
      const [v, r, s] = await getVerificationCodeSignature(caller, issuer)
      await attestations.complete(phoneHash, v, r, s)
      await mockStableToken.mint(attestations.address, attestationFee)
    })

    it('should remove the balance of available rewards for the issuer from issuer', async () => {
      await attestations.withdraw(mockStableToken.address, {
        from: issuer,
      })
      const pendingWithdrawals: number = await attestations.pendingWithdrawals.call(
        mockStableToken.address,
        issuer
      )
      assert.equal(pendingWithdrawals, 0)
    })

    it('should remove the balance of available rewards for the issuer from attestation signer', async () => {
      const signer = await accountsInstance.getAttestationSigner(issuer)
      await attestations.withdraw(mockStableToken.address, {
        from: signer,
      })
      const pendingWithdrawals: number = await attestations.pendingWithdrawals.call(
        mockStableToken.address,
        issuer
      )
      assert.equal(pendingWithdrawals, 0)
    })

    it('should revert from non-attestation signer or issuer account', async () => {
      await unlockAndAuthorizeKey(
        KeyOffsets.VOTING_KEY_OFFSET,
        accountsInstance.authorizeVoteSigner,
        issuer
      )
      const signer = await accountsInstance.getVoteSigner(issuer)
      await assertRevert(attestations.withdraw(mockStableToken.address, { from: signer }))
    })

    it('should emit the Withdrawal event', async () => {
      const response = await attestations.withdraw(mockStableToken.address, {
        from: issuer,
      })
      assert.lengthOf(response.logs, 1)
      const event = response.logs[0]
      assertLogMatches2(event, {
        event: 'Withdrawal',
        args: {
          account: issuer,
          token: mockStableToken.address,
          amount: attestationFee,
        },
      })
    })

    it('should not allow someone with no pending withdrawals to withdraw', async () => {
      await assertRevert(
        attestations.withdraw(mockStableToken.address, { from: await getNonIssuer() })
      )
    })
  })

  const requestAttestations = async () => {
    await attestations.request(phoneHash, attestationsRequested, mockStableToken.address)
    const requestBlockNumber = await web3.eth.getBlockNumber()
    await random.addTestRandomness(requestBlockNumber + selectIssuersWaitBlocks, '0x1')
    await attestations.selectIssuers(phoneHash)
  }
  const requestAndCompleteAttestations = async () => {
    await requestAttestations()
    const issuer = (await attestations.getAttestationIssuers(phoneHash, caller))[0]
    const [v, r, s] = await getVerificationCodeSignature(caller, issuer)
    await attestations.complete(phoneHash, v, r, s)
  }

  describe('#lookupAccountsForIdentifier()', () => {
    describe('when an account has a claim', () => {
      beforeEach(async () => {
        await requestAttestations()
      })

      it("does not return the user's account", async () => {
        const attestedAccounts = await attestations.lookupAccountsForIdentifier.call(phoneHash)
        assert.isEmpty(attestedAccounts)
      })
    })

    describe('when an account has an attestation', () => {
      beforeEach(async () => {
        await requestAndCompleteAttestations()
      })

      describe('when the account has no walletAddress mapped', () => {
        it('should allow a user to lookup the attested account of a phone number', async () => {
          const attestedAccounts = await attestations.lookupAccountsForIdentifier.call(phoneHash)
          assert.deepEqual(attestedAccounts, [caller])
        })
      })

      describe('when the account has a walletAddress mapped', () => {
        beforeEach(setAccountWalletAddress)

        it('should allow a user to lookup the attested account of a phone number', async () => {
          const attestedAccounts = await attestations.lookupAccountsForIdentifier.call(phoneHash)
          assert.deepEqual(attestedAccounts, [caller])
        })
      })
    })

    describe('when an account is not attested', () => {
      it('should return an empty array for the phone number', async () => {
        const attestedAccounts = await attestations.lookupAccountsForIdentifier.call(phoneHash)
        assert.isEmpty(attestedAccounts)
      })
    })
  })

  describe('#batchGetAttestationStats()', () => {
    describe('when an account has a claim and is mapped with a walletAddress', () => {
      beforeEach(async () => {
        await requestAttestations()
        await setAccountWalletAddress()
      })

      it("does not return the user's account", async () => {
        const [matches, addresses, completed, total]: [
          BigNumber[],
          string[],
          BigNumber[],
          BigNumber[]
        ] = await attestations.batchGetAttestationStats.call([phoneHash])
        assert.lengthOf(matches, 1)
        assert.lengthOf(addresses, 0)
        assert.lengthOf(completed, 0)
        assert.lengthOf(total, 0)
        assert.equal(matches[0].toNumber(), 0)
      })
    })

    describe('when an account has an attestation', () => {
      beforeEach(async () => {
        await requestAndCompleteAttestations()
      })

      describe('when the account has a walletAddress mapped', () => {
        beforeEach(setAccountWalletAddress)

        it('should allow a user to lookup the attested account of a phone number', async () => {
          const [matches, addresses, completed, total]: [
            BigNumber[],
            string[],
            BigNumber[],
            BigNumber[]
          ] = await attestations.batchGetAttestationStats.call([phoneHash])
          assert.lengthOf(matches, 1)
          assert.lengthOf(addresses, 1)
          assert.lengthOf(completed, 1)
          assert.lengthOf(total, 1)

          assert.equal(matches[0].toNumber(), 1)
          assert.equal(addresses[0], caller)
          assert.equal(completed[0].toNumber(), 1)
          assert.equal(total[0].toNumber(), 3)
        })

        describe('and another account also has an attestation to the same phone number', () => {
          let other
          beforeEach(async () => {
            other = accounts[1]
            await attestations.request(phoneHash, attestationsRequested, mockStableToken.address, {
              from: other,
            })
            const requestBlockNumber = await web3.eth.getBlockNumber()
            await random.addTestRandomness(requestBlockNumber + selectIssuersWaitBlocks, '0x1')
            await attestations.selectIssuers(phoneHash, { from: other })

            const issuer = (await attestations.getAttestationIssuers(phoneHash, other))[0]
            const [v, r, s] = await getVerificationCodeSignature(other, issuer)
            await attestations.complete(phoneHash, v, r, s, { from: other })
            await accountsInstance.setWalletAddress(other, '0x0', '0x0', '0x0', { from: other })
          })

          it('should return multiple attested accounts', async () => {
            await attestations.batchGetAttestationStats([phoneHash])

            const [matches, addresses, completed, total]: [
              BigNumber[],
              string[],
              BigNumber[],
              BigNumber[]
            ] = await attestations.batchGetAttestationStats.call([phoneHash])
            assert.lengthOf(matches, 1)
            assert.lengthOf(addresses, 2)
            assert.lengthOf(completed, 2)
            assert.lengthOf(total, 2)

            assert.equal(matches[0].toNumber(), 2)
            assert.equal(addresses[0], caller)
            assert.equal(addresses[1], other)
            assert.equal(completed[0].toNumber(), 1)
            assert.equal(total[0].toNumber(), 3)
            assert.equal(completed[1].toNumber(), 1)
            assert.equal(total[1].toNumber(), 3)
          })
        })
      })

      describe('when the account has no walletAddress mapped', () => {
        it("returns the user's account with a zeroAddress", async () => {
          const [matches, addresses, completed, total]: [
            BigNumber[],
            string[],
            BigNumber[],
            BigNumber[]
          ] = await attestations.batchGetAttestationStats.call([phoneHash])
          assert.lengthOf(matches, 1)
          assert.lengthOf(addresses, 1)
          assert.lengthOf(completed, 1)
          assert.lengthOf(total, 1)

          assert.equal(matches[0].toNumber(), 1)
          assert.equal(addresses[0], NULL_ADDRESS)
          assert.equal(completed[0].toNumber(), 1)
          assert.equal(total[0].toNumber(), 3)
        })
      })
    })

    describe('when an account is not claimed', () => {
      it('returns no results', async () => {
        const [matches, addresses, completed, total]: [
          BigNumber[],
          string[],
          BigNumber[],
          BigNumber[]
        ] = await attestations.batchGetAttestationStats.call([phoneHash])
        assert.lengthOf(matches, 1)
        assert.lengthOf(addresses, 0)
        assert.lengthOf(completed, 0)
        assert.lengthOf(total, 0)
        assert.equal(matches[0].toNumber(), 0)
      })
    })
  })

  describe('#revoke()', () => {
    beforeEach(async () => {
      await requestAndCompleteAttestations()
    })

    it('should allow a user to revoke their account for a phone number', async () => {
      await attestations.revoke(phoneHash, 0)
      const attestedAccounts = await attestations.lookupAccountsForIdentifier.call(phoneHash)
      assert.isEmpty(attestedAccounts)
      const [matches, addresses, completed, total]: [
        BigNumber[],
        string[],
        BigNumber[],
        BigNumber[]
      ] = await attestations.batchGetAttestationStats.call([phoneHash])
      assert.lengthOf(matches, 1)
      assert.lengthOf(addresses, 0)
      assert.lengthOf(completed, 0)
      assert.lengthOf(total, 0)
    })
  })

<<<<<<< HEAD
  describe('#requireNAttestationRequests()', () => {
    const requestNError = 'requested attestations does not match expected'

    describe('with none requested', () => {
      it('does not revert when called with 0', async () => {
        await attestations.requireNAttestationsRequested(phoneHash, caller, 0)
      })

      it('does revert when called with something else', async () => {
        await assertRevert(
          attestations.requireNAttestationsRequested(phoneHash, caller, 2),
          requestNError
        )
      })
    })

    describe('with some requested', () => {
      beforeEach(async () => {
        await requestAttestations()
      })

      it('does revert when called with 0', async () => {
        await assertRevert(
          attestations.requireNAttestationsRequested(phoneHash, caller, 0),
          requestNError
        )
      })

      it('does not revert when called with the correct number', async () => {
        await attestations.requireNAttestationsRequested(phoneHash, caller, attestationsRequested)
      })
=======
  describe('#approveTransfer()', () => {
    describe('when the attestation exists', () => {
      beforeEach(async () => {
        await requestAndCompleteAttestations()
      })

      it('should allow a user to change their mapped address when approved in the order from-->to', async () => {
        const originalAttestationStats = await attestations.getAttestationStats(phoneHash, caller)
        const originalUnselectedRequest = await attestations.getUnselectedRequest(phoneHash, caller)
        await attestations.approveTransfer(phoneHash, 0, caller, replacementAddress, true, {
          from: caller,
        })
        const attestedAccounts = await attestations.lookupAccountsForIdentifier.call(phoneHash)
        await assert.deepEqual(attestedAccounts, [caller])
        await attestations.approveTransfer(phoneHash, 0, caller, replacementAddress, true, {
          from: replacementAddress,
        })
        const attestedAccountsAfterApproval = await attestations.lookupAccountsForIdentifier.call(
          phoneHash
        )
        assert.deepEqual(attestedAccountsAfterApproval, [replacementAddress])
        const newAttestationStats = await attestations.getAttestationStats(
          phoneHash,
          replacementAddress
        )
        const newUnselectedRequest = await attestations.getUnselectedRequest(
          phoneHash,
          replacementAddress
        )
        assert.deepEqual(originalAttestationStats, newAttestationStats)
        assert.deepEqual(originalUnselectedRequest, newUnselectedRequest)
      })

      it('should allow a user to change their mapped address when approved in the order to-->from', async () => {
        const originalAttestationStats = await attestations.getAttestationStats(phoneHash, caller)
        const originalUnselectedRequest = await attestations.getUnselectedRequest(phoneHash, caller)
        await attestations.approveTransfer(phoneHash, 0, caller, replacementAddress, true, {
          from: replacementAddress,
        })
        const attestedAccounts = await attestations.lookupAccountsForIdentifier.call(phoneHash)
        await assert.deepEqual(attestedAccounts, [caller])
        await attestations.approveTransfer(phoneHash, 0, caller, replacementAddress, true, {
          from: caller,
        })
        const attestedAccountsAfterApproval = await attestations.lookupAccountsForIdentifier.call(
          phoneHash
        )
        assert.deepEqual(attestedAccountsAfterApproval, [replacementAddress])
        const newAttestationStats = await attestations.getAttestationStats(
          phoneHash,
          replacementAddress
        )
        const newUnselectedRequest = await attestations.getUnselectedRequest(
          phoneHash,
          replacementAddress
        )
        assert.deepEqual(originalAttestationStats, newAttestationStats)
        assert.deepEqual(originalUnselectedRequest, newUnselectedRequest)
      })

      it('fails when the `to` address has attestations existing', async () => {
        await attestations.request(phoneHash, attestationsRequested, mockStableToken.address, {
          from: replacementAddress,
        })
        const requestBlockNumber = await web3.eth.getBlockNumber()
        await random.addTestRandomness(requestBlockNumber + selectIssuersWaitBlocks, '0x1')
        await attestations.selectIssuers(phoneHash, { from: replacementAddress })

        const issuer = (
          await attestations.getAttestationIssuers(phoneHash, replacementAddress, {
            from: replacementAddress,
          })
        )[0]
        const [v, r, s] = await getVerificationCodeSignature(replacementAddress, issuer)
        await attestations.complete(phoneHash, v, r, s, { from: replacementAddress })
        await attestations.approveTransfer(phoneHash, 0, caller, replacementAddress, true, {
          from: replacementAddress,
        })
        await attestations.approveTransfer(phoneHash, 0, caller, replacementAddress, true, {
          from: replacementAddress,
        })
        await assertRevert(
          attestations.approveTransfer(phoneHash, 0, caller, replacementAddress, true, {
            from: caller,
          }),
          'Address tranferring to has already requested attestations'
        )
      })
>>>>>>> 4099e5f1
    })
  })
})<|MERGE_RESOLUTION|>--- conflicted
+++ resolved
@@ -1008,7 +1008,6 @@
     })
   })
 
-<<<<<<< HEAD
   describe('#requireNAttestationRequests()', () => {
     const requestNError = 'requested attestations does not match expected'
 
@@ -1040,7 +1039,9 @@
       it('does not revert when called with the correct number', async () => {
         await attestations.requireNAttestationsRequested(phoneHash, caller, attestationsRequested)
       })
-=======
+    })
+  })
+
   describe('#approveTransfer()', () => {
     describe('when the attestation exists', () => {
       beforeEach(async () => {
@@ -1129,7 +1130,6 @@
           'Address tranferring to has already requested attestations'
         )
       })
->>>>>>> 4099e5f1
     })
   })
 })