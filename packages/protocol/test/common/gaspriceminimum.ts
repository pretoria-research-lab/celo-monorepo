--- conflicted
+++ resolved
@@ -4,12 +4,8 @@
   assertRevert,
   NULL_ADDRESS,
 } from '@celo/protocol/lib/test-utils'
-<<<<<<< HEAD
-import { toFixed, fromFixed } from '@celo/protocol/lib/fixidity'
-=======
 import { fromFixed, toFixed } from '@celo/utils/lib/fixidity'
 import BigNumber from 'bignumber.js'
->>>>>>> 8dacf1eb
 import {
   GasPriceMinimumContract,
   GasPriceMinimumInstance,
