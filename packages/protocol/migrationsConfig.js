--- conflicted
+++ resolved
@@ -32,15 +32,9 @@
     queueExpiry: 7 * 24 * 60 * 60, // 1 week
     referendumStageDuration: 15 * 60, // 15 minutes
     participationBaseline: 8 / 10,
-<<<<<<< HEAD
-    participationFloor: 5 / 100,
-    updateCoefficient: 1 / 5,
-    criticalBaselineLevel: 1,
-=======
     participationBaselineFloor: 5 / 100,
     participationBaselineUpdateFactor: 1 / 5,
     participationBaselineQuorumFactor: 1,
->>>>>>> 8dacf1eb
   },
   gasPriceMinimum: {
     initialMinimum: 10000,
@@ -62,12 +56,7 @@
     tokenName: 'Celo Dollar',
     tokenSymbol: 'cUSD',
     // 52nd root of 1.005, equivalent to 0.5% annual inflation
-<<<<<<< HEAD
-    inflationRateNumerator: BigNumber(100009591886),
-    inflationRateDenominator: BigNumber(100000000000),
-=======
     inflationRate: 1.00009591886,
->>>>>>> 8dacf1eb
     inflationPeriod: 7 * 24 * 60 * 60, // 1 week
     initialAccounts: [],
   },
@@ -86,11 +75,7 @@
 
 const linkedLibraries = {
   FixidityLib: [
-<<<<<<< HEAD
-    'BondedDeposits',
-=======
     'LockedGold',
->>>>>>> 8dacf1eb
     'Exchange',
     'GasPriceMinimum',
     'Governance',
@@ -100,11 +85,7 @@
     'Validators',
   ],
   Proposals: ['Governance', 'ProposalsTest'],
-<<<<<<< HEAD
-  LinkedList: ['AddressLinkedList', 'SortedLinkedList'],
-=======
   LinkedList: ['AddressLinkedList', 'SortedLinkedList', 'LinkedListTest'],
->>>>>>> 8dacf1eb
   SortedLinkedList: [
     'AddressSortedLinkedList',
     'IntegerSortedLinkedList',
