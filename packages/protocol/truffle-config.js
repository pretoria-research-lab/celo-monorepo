--- conflicted
+++ resolved
@@ -8,13 +8,8 @@
 const argv = require('minimist')(process.argv.slice(2), { string: ['truffle_override', 'network'] })
 
 const SOLC_VERSION = '0.5.8'
-<<<<<<< HEAD
-const ALFAJORES_NETWORKID = 44785
+const ALFAJORES_NETWORKID = 44786
 const BAKLAVA_NETWORKID = 40120
-=======
-const ALFAJORES_NETWORKID = 44786
-const BAKLAVA_NETWORKID = 200110
->>>>>>> deb7de3f
 const BAKLAVASTAGING_NETWORKID = 31416
 
 const OG_FROM = '0xfeE1a22F43BeeCB912B5a4912ba87527682ef0fC'
