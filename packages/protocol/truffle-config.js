/* tslint:disable: object-literal-sort-keys */
require('ts-node/register')
const ProviderEngine = require('web3-provider-engine')
const WebsocketSubprovider = require('web3-provider-engine/subproviders/websocket.js')
const { TruffleArtifactAdapter } = require('@0x/sol-trace')
const { CoverageSubprovider } = require('@0x/sol-coverage')

const argv = require('minimist')(process.argv.slice(2), { string: ['truffle_override', 'network'] })

const SOLC_VERSION = '0.5.8'
const ALFAJORES_NETWORKID = 44785
const BAKLAVA_NETWORKID = 200110
const BAKLAVASTAGING_NETWORKID = 31416

const OG_FROM = '0xfeE1a22F43BeeCB912B5a4912ba87527682ef0fC'
const DEVELOPMENT_FROM = '0x5409ed021d9299bf6814279a6a1411a7e866a631'
const INTEGRATION_FROM = '0x47e172F6CfB6c7D01C1574fa3E2Be7CC73269D95'
const INTEGRATION_TESTING_FROM = '0x47e172F6CfB6c7D01C1574fa3E2Be7CC73269D95'
const ALFAJORESSTAGING_FROM = '0xf4314cb9046bece6aa54bb9533155434d0c76909'
const ALFAJORES_FROM = '0x456f41406B32c45D59E539e4BBA3D7898c3584dA'
const PILOT_FROM = '0x387bCb16Bfcd37AccEcF5c9eB2938E30d3aB8BF2'
const PILOTSTAGING_FROM = '0x545DEBe3030B570731EDab192640804AC8Cf65CA'

const defaultConfig = {
  host: '127.0.0.1',
  port: 8545,
  network_id: 1101,
  from: OG_FROM,
  gasPrice: 100000000000,
}

const freeGasConfig = { ...defaultConfig, ...{ gasPrice: 0 } }

// Here to avoid recreating it each time
let coverageProvider = null

const networks = {
  development: {
    ...defaultConfig,
    from: DEVELOPMENT_FROM,
    gasPrice: 0,
<<<<<<< HEAD
=======
    gasLimit: 20000000,
>>>>>>> 5aa4357f
    defaultBalance: 200000000,
    mnemonic: 'concert load couple harbor equip island argue ramp clarify fence smart topic',
  },
  coverage: {
    host: 'localhost',
    network_id: '*',
    gasPrice: 0,
    from: DEVELOPMENT_FROM,
    provider: function() {
      if (coverageProvider == null) {
        console.log('building provider!')
        coverageProvider = new ProviderEngine()

        const projectRoot = ''
        const artifactAdapter = new TruffleArtifactAdapter(projectRoot, SOLC_VERSION)
        global.coverageSubprovider = new CoverageSubprovider(artifactAdapter, DEVELOPMENT_FROM, {
          isVerbose: true,
          ignoreFilesGlobs: [
            // Proxies
            '**/*Proxy.sol',

            // Test contracts
            '**/test/*.sol',

            // Interfaces
            '**/interfaces/*.sol',
          ],
        })
        coverageProvider.addProvider(global.coverageSubprovider)

        coverageProvider.addProvider(
          new WebsocketSubprovider({
            rpcUrl: `http://localhost:${defaultConfig.port}`,
            debug: false,
          })
        )

        coverageProvider.start((err) => {
          if (err !== undefined) {
            // tslint:disable-next-line: no-console
            console.error(err)
            process.exit(1)
          }
        })
        /**
         * HACK: Truffle providers should have `send` function, while `ProviderEngine` creates providers with `sendAsync`,
         * but it can be easily fixed by assigning `sendAsync` to `send`.
         */
        coverageProvider.send = coverageProvider.sendAsync.bind(coverageProvider)
      }
      return coverageProvider
    },
  },
  testnet_prod: defaultConfig,

  // New testnets
  integration: {
    ...defaultConfig,
    from: INTEGRATION_FROM,
  },
  testing: {
    ...defaultConfig,
    from: INTEGRATION_TESTING_FROM,
  },
  // testnet for integration tests
  integrationtesting: {
    ...defaultConfig,
    from: INTEGRATION_TESTING_FROM,
  },
  argentinastaging: freeGasConfig,
  argentinaproduction: freeGasConfig,

  alfajoresstaging: {
    ...defaultConfig,
    from: ALFAJORESSTAGING_FROM,
  },

  alfajores: {
    ...defaultConfig,
    network_id: ALFAJORES_NETWORKID,
    from: ALFAJORES_FROM,
  },

  pilot: {
    ...defaultConfig,
    from: PILOT_FROM,
  },
  pilotstaging: {
    ...defaultConfig,
    from: PILOTSTAGING_FROM,
  },
  baklava: {
    ...defaultConfig,
    network_id: BAKLAVA_NETWORKID,
  },
  baklavastaging: {
    ...defaultConfig,
    network_id: BAKLAVASTAGING_NETWORKID,
  },
}
// If an override was provided, apply it.
// If the network is missing from networks, start with the default config.
if (argv.truffle_override || !(argv.network in networks)) {
  const configOverride = argv.truffle_override ? JSON.parse(argv.truffle_override) : {}
  if (argv.network in networks) {
    networks[argv.network] = { ...networks[argv.network], ...configOverride }
  } else {
    networks[argv.network] = { ...defaultConfig, ...configOverride }
  }
}

module.exports = {
  plugins: ['truffle-security', 'truffle-plugin-blockscout-verify'],
  compilers: {
    solc: {
      version: SOLC_VERSION,
    },
  },
  networks,
}

if (process.argv.includes('--gas')) {
  module.exports = {
    compilers: {
      solc: {
        version: '0.5.8',
      },
    },
    plugins: ['truffle-security', 'truffle-plugin-blockscout-verify'],
    networks,
    reporter: 'eth-gas-reporter',
    reporterOptions: {
      currency: 'USD',
    },
  }
}<|MERGE_RESOLUTION|>--- conflicted
+++ resolved
@@ -39,10 +39,7 @@
     ...defaultConfig,
     from: DEVELOPMENT_FROM,
     gasPrice: 0,
-<<<<<<< HEAD
-=======
     gasLimit: 20000000,
->>>>>>> 5aa4357f
     defaultBalance: 200000000,
     mnemonic: 'concert load couple harbor equip island argue ramp clarify fence smart topic',
   },
