--- conflicted
+++ resolved
@@ -197,15 +197,7 @@
     require(now >= pendingWithdrawal.timestamp, "Pending withdrawal not available");
     uint256 value = pendingWithdrawal.value;
     deletePendingWithdrawal(account.pendingWithdrawals, index);
-<<<<<<< HEAD
-    require(
-      getGoldToken()
-        .transfer(msg.sender, value),
-      "Transfer failed"
-    );
-=======
     msg.sender.transfer(value);
->>>>>>> df536caf
     emit GoldWithdrawn(msg.sender, value);
   }
 
