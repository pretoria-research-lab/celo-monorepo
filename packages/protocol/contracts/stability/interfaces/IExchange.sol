--- conflicted
+++ resolved
@@ -6,13 +6,8 @@
   function initialize(
     address,
     address,
-<<<<<<< HEAD
-    int256,
-    int256,
-=======
     uint256,
     uint256,
->>>>>>> 8dacf1eb
     uint256,
     uint256
   ) external;
