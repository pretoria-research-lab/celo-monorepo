--- conflicted
+++ resolved
@@ -23,14 +23,9 @@
     "db:migrate": "NODE_ENV=dev ts-node scripts/run-migrations.ts"
   },
   "dependencies": {
-<<<<<<< HEAD
-    "@celo/contractkit": "0.4.10-dev",
+    "@celo/contractkit": "0.4.11-dev",
+    "@celo/phone-number-privacy-common": "1.0.5",
     "@celo/utils": "0.1.17-dev",
-=======
-    "@celo/contractkit": "0.4.5",
-    "@celo/phone-number-privacy-common": "1.0.5",
-    "@celo/utils": "0.1.13",
->>>>>>> 7420f4b0
     "blind-threshold-bls": "https://github.com/celo-org/blind-threshold-bls-wasm#e1e2f8a",
     "elliptic": "6.5.3",
     "firebase-admin": "^8.10.0",
