--- conflicted
+++ resolved
@@ -34,10 +34,7 @@
     "keccak256": "^1.0.0",
     "lodash": "^4.17.14",
     "numeral": "^2.0.6",
-<<<<<<< HEAD
     "web3-eth-abi": "1.2.4",
-=======
->>>>>>> f58c4150
     "web3-utils": "1.2.4"
   },
   "devDependencies": {
