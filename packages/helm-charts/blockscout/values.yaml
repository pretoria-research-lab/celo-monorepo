--- conflicted
+++ resolved
@@ -14,11 +14,6 @@
     # username: blockscout
     # password: password
     name: blockscout
-<<<<<<< HEAD
-    drop: "False"
-  jsonrpc_http_url: http://tx-nodes:8545
-  jsonrpc_ws_url: ws://tx-nodes:8546
-=======
     drop: "false"
   jsonrpc_http_url: http://tx-nodes-private:8545
   jsonrpc_ws_url: ws://tx-nodes-private:8546
@@ -26,5 +21,4 @@
     schedule: "*/30 * * * *"
     image:
       repository: gcr.io/celo-testnet/celo-monorepo
-      tag: metadata-crawler-33bb740ffb4ee7804046f48299f8686416afbe47
->>>>>>> 3fa0c5c0
+      tag: metadata-crawler-33bb740ffb4ee7804046f48299f8686416afbe47