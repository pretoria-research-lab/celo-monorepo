{{/* vim: set filetype=mustache: */}}
{{/*
Expand the name of the chart.
*/}}
{{- define "ethereum.name" -}}
{{- default .Chart.Name .Values.nameOverride | trunc 63 | trimSuffix "-" -}}
{{- end -}}

{{/*
Create a default fully qualified app name.
We truncate at 63 chars because some Kubernetes name fields are limited to this (by the DNS naming spec).
If release name contains chart name it will be used as a full name.
*/}}
{{- define "ethereum.fullname" -}}
{{- if .Values.fullnameOverride -}}
{{- .Values.fullnameOverride | trunc 63 | trimSuffix "-" -}}
{{- else -}}
{{- $name := "" -}}
{{- if contains $name .Release.Name -}}
{{- .Release.Name | trunc 63 | trimSuffix "-" -}}
{{- else -}}
{{- printf "%s-%s" .Release.Name $name | trunc 63 | trimSuffix "-" -}}
{{- end -}}
{{- end -}}
{{- end -}}

{{/*
Create chart name and version as used by the chart label.
*/}}
{{- define "ethereum.chart" -}}
{{- printf "%s-%s" .Chart.Name .Chart.Version | replace "+" "_" | trunc 63 | trimSuffix "-" -}}
{{- end -}}

{{- define "standard.labels" -}}
{{- include "standard.short_labels" . }}
chart: {{ template "ethereum.chart" . }}
heritage: {{ .Release.Service }}
{{- end -}}

{{- define "standard.short_labels" -}}
app: {{ template "ethereum.name" . }}
release: {{ .Release.Name }}
{{- end -}}

{{- define "celo.geth-exporter-container" -}}
- name: geth-exporter
  image: "{{ .Values.gethexporter.image.repository }}:{{ .Values.gethexporter.image.tag }}"
  imagePullPolicy: {{ .Values.imagePullPolicy }}
  ports:
    - name: profiler
      containerPort: 9200
  command:
    - /usr/local/bin/geth_exporter
    - -ipc
    - /root/.celo/geth.ipc
    - -filter
    - (.*overall|percentiles_95)
  resources:
    requests:
      memory: 50M
      cpu: 50m
  volumeMounts:
  - name: data
    mountPath: /root/.celo
{{- end -}}

{{- define "celo.prom-to-sd-container" -}}
- name: prom-to-sd
  image: "{{ .Values.promtosd.image.repository }}:{{ .Values.promtosd.image.tag }}"
  imagePullPolicy: {{ .Values.imagePullPolicy }}
  ports:
    - name: profiler
      containerPort: {{ .Values.promtosd.port }}
  command:
    - /monitor
    - --stackdriver-prefix=custom.googleapis.com
    - --source={{ .component }}:http://localhost:{{ .metricsPort }}/{{ .metricsPath | default "metrics" }}?containerNameLabel={{ .containerNameLabel }}
    - --pod-id=$(POD_NAME)
    - --namespace-id=$(POD_NAMESPACE)
    - --scrape-interval={{ .Values.promtosd.scrape_interval }}
    - --export-interval={{ .Values.promtosd.export_interval }}
  resources:
    requests:
      memory: 50M
      cpu: 50m
  env:
    - name: POD_NAME
      valueFrom:
        fieldRef:
          fieldPath: metadata.name
    - name: POD_NAMESPACE
      valueFrom:
        fieldRef:
          fieldPath: metadata.namespace
{{- end -}}

{{- /* This template does not define ports that will be exposed */ -}}
{{- define "celo.node-service" -}}
kind: Service
apiVersion: v1
metadata:
  name: {{ template "ethereum.fullname" $ }}-{{ .svc_name | default .node_name }}-{{ .index }}{{ .svc_name_suffix | default "" }}
  labels:
    app: {{ template "ethereum.name" $ }}
    chart: {{ template "ethereum.chart" $ }}
    release: {{ $.Release.Name }}
    heritage: {{ $.Release.Service }}
    component: {{ .component_label }}
spec:
  selector:
    app: {{ template "ethereum.name" $ }}
    release: {{ $.Release.Name }}
    component: {{ .component_label }}
    statefulset.kubernetes.io/pod-name: {{ template "ethereum.fullname" $ }}-{{ .node_name }}-{{ .index }}
  type: {{ .service_type }}
  {{ if (eq .service_type "LoadBalancer") }}
  loadBalancerIP: {{ .load_balancer_ip }}
  {{ end }}
{{- end -}}

{{- define "celo.full-node-statefulset" -}}
apiVersion: v1
kind: Service
metadata:
  name: {{ .name }}
  labels:
    component: {{ .component_label }}
spec:
  sessionAffinity: ClientIP
  ports:
  - port: 8545
    name: rpc
  - port: 8546
    name: ws
  selector:
    component: {{ .component_label }}
---
apiVersion: apps/v1beta2
kind: StatefulSet
metadata:
  name: {{ template "ethereum.fullname" . }}-{{ .name }}
  labels:
{{ include "standard.labels" .  | indent 4 }}
    component: {{ .component_label }}
spec:
  {{ if .Values.geth.ssd_disks }}
  volumeClaimTemplates:
  - metadata:
      name: data
    spec:
      storageClassName: ssd
      accessModes: [ "ReadWriteOnce" ]
      resources:
        requests:
          storage: 2Gi
  {{ end }}
  podManagementPolicy: Parallel
  replicas: {{ .replicas }}
  serviceName: {{ .name }}
  selector:
    matchLabels:
{{ include "standard.labels" .  | indent 6 }}
      component: {{ .component_label }}
  template:
    metadata:
      labels:
{{ include "standard.labels" .  | indent 8 }}
        component: {{ .component_label }}
    spec:
      initContainers:
{{ include "common.init-genesis-container" .  | indent 6 }}
      - name: get-account
        image: {{ .Values.celotool.image.repository }}:{{ .Values.celotool.image.tag }}
        imagePullPolicy: Always
        command:
          - bash
          - "-c"
          - |
            [[ $REPLICA_NAME =~ -([0-9]+)$ ]] || exit 1
            RID=${BASH_REMATCH[1]}
            echo "Generating private key for rid=$RID"
            celotooljs.sh generate bip32 --mnemonic "$MNEMONIC" --accountType {{ .mnemonic_account_type }} --index $RID > /root/.celo/pkey
            echo 'Generating address'
            celotooljs.sh generate account-address --private-key `cat /root/.celo/pkey` > /root/.celo/address
            {{ if .proxy }}
            # Generating the account address of the validator
            echo "Generating the account address of the validator $RID"
            celotooljs.sh generate bip32 --mnemonic "$MNEMONIC" --accountType validator --index $RID > /root/.celo/validator_pkey
            celotooljs.sh generate account-address --private-key `cat /root/.celo/validator_pkey` > /root/.celo/validator_address
            rm -f /root/.celo/validator_pkey
            {{ end }}
            echo -n "Generating IP address for node: "
            if [ -z $IP_ADDRESSES ]; then
              echo 'No $IP_ADDRESSES'
              # to use the IP address of a service from an env var that Kubernetes creates
              SERVICE_ENV_VAR_PREFIX={{ .service_ip_env_var_prefix }}
              if [ "$SERVICE_ENV_VAR_PREFIX" ]; then
                echo -n "Using ${SERVICE_ENV_VAR_PREFIX}${RID}_SERVICE_HOST:"
                SERVICE_IP_ADDR=`eval "echo \\${${SERVICE_ENV_VAR_PREFIX}${RID}_SERVICE_HOST}"`
                echo $SERVICE_IP_ADDR
                echo "$SERVICE_IP_ADDR" > /root/.celo/ipAddress
              else
                echo 'Using POD_IP'
                echo $POD_IP > /root/.celo/ipAddress
              fi
            else
              echo 'Using $IP_ADDRESSES'
              echo $IP_ADDRESSES | cut -d '/' -f $((RID + 1)) > /root/.celo/ipAddress
            fi
            echo "/root/.celo/ipAddress"
            cat /root/.celo/ipAddress

            echo -n "Generating Bootnode enode address for node: "
            celotooljs.sh generate public-key --mnemonic "$MNEMONIC" --accountType bootnode --index 0 > /root/.celo/bootnodeEnodeAddress

            cat /root/.celo/bootnodeEnodeAddress
            [[ "$BOOTNODE_IP_ADDRESS" == 'none' ]] && BOOTNODE_IP_ADDRESS=${{ .Release.Namespace | upper }}_BOOTNODE_SERVICE_HOST

            echo `cat /root/.celo/bootnodeEnodeAddress`@$BOOTNODE_IP_ADDRESS:30301 > /root/.celo/bootnodeEnode
            echo -n "Generating Bootnode enode for tx node: "
            cat /root/.celo/bootnodeEnode
        env:
        - name: POD_IP
          valueFrom:
            fieldRef:
              apiVersion: v1
              fieldPath: status.podIP
        - name: BOOTNODE_IP_ADDRESS
          value: {{ default "none" .Values.geth.bootnodeIpAddress  }}
        - name: REPLICA_NAME
          valueFrom:
            fieldRef:
              fieldPath: metadata.name
        - name: MNEMONIC
          valueFrom:
            secretKeyRef:
              name: {{ template "ethereum.fullname" . }}-geth-account
              key: mnemonic
        - name: IP_ADDRESSES
          value: {{ .ip_addresses }}
        volumeMounts:
        - name: data
          mountPath: /root/.celo
{{ if .unlock | default false }}
{{ include "common.import-geth-account-container" .  | indent 6 }}
{{ end }}
      containers:
      - name: geth
        image: {{ .Values.geth.image.repository }}:{{ .Values.geth.image.tag }}
        imagePullPolicy: Always
        command: ["/bin/sh"]
        args:
        - "-c"
        - |-
          set -euo pipefail
          ACCOUNT_ADDRESS=$(cat /root/.celo/address)
          NAT_FLAG="--nat=extip:$(cat /root/.celo/ipAddress)"
          PING_IP_FROM_PACKET_FLAG=""
          [[ "$PING_IP_FROM_PACKET" == "true" ]] && PING_IP_FROM_PACKET_FLAG="--ping-ip-from-packet"
          IN_MEMORY_DISCOVERY_TABLE_FLAG=""
          [[ "$IN_MEMORY_DISCOVERY_TABLE" == "true" ]] && IN_MEMORY_DISCOVERY_TABLE_FLAG="--use-in-memory-discovery-table"
          PROXY_ALLOW_PRIVATE_IP_FLAG=""
          [[ "$GETH_DEBUG" == "true" ]] && PROXY_ALLOW_PRIVATE_IP_FLAG="--proxy.allowprivateip"

<<<<<<< HEAD
          RPC_APIS={{ .rpc_apis }}

          {{ if .proxy }}
          VALIDATOR_HEX_ADDRESS=`cat /root/.celo/validator_address`
          ADDITIONAL_FLAGS="--proxy.proxiedvalidatoraddress $VALIDATOR_HEX_ADDRESS {{ .geth_flags | default "" }} $PROXY_ALLOW_PRIVATE_IP_FLAG"
          {{ else }}
          ADDITIONAL_FLAGS='{{ .geth_flags | default "" }}'
          {{ end }}
=======
          RPC_APIS="eth,net,web3,debug"
          {{- if .proxy }}
          VALIDATOR_HEX_ADDRESS=$(cat /root/.celo/validator_address)
          ADDITIONAL_FLAGS=" --proxy.proxiedvalidatoraddress $VALIDATOR_HEX_ADDRESS {{ .geth_flags | default "" }} $PROXY_ALLOW_PRIVATE_IP_FLAG"
          {{- else }}
          ADDITIONAL_FLAGS='{{ .geth_flags | default "" }}'
          RPC_APIS=${RPC_APIS},txpool
          {{- end -}}
          {{- if .unlock | default false }}
          ADDITIONAL_FLAGS="${ADDITIONAL_FLAGS} --unlock=${ACCOUNT_ADDRESS} --password /root/.celo/account/accountSecret --allow-insecure-unlock"
          {{- end -}}
          {{- if .expose }}
          ADDITIONAL_FLAGS="${ADDITIONAL_FLAGS} --rpc --rpcaddr 0.0.0.0 --rpcapi=${RPC_APIS} --rpccorsdomain='*' --rpcvhosts=* --ws --wsaddr 0.0.0.0 --wsorigins=* --wsapi=${RPC_APIS}"
          {{ else }}
          #ADDITIONAL_FLAGS="${ADDITIONAL_FLAGS} --rpc --rpcaddr 127.0.0.1 --rpcapi=${RPC_APIS} --ws --wsaddr 127.0.0.1 --wsapi=${RPC_APIS}"
          {{ end -}}
>>>>>>> 586c1057
          geth \
            --bootnodes=enode://`cat /root/.celo/bootnodeEnode` \
            --light.serve 90 \
            --light.maxpeers 1000 \
            --maxpeers 1100 \
            --rpc \
            --rpcaddr 0.0.0.0 \
            --rpcapi=${RPC_APIS} \
            --rpccorsdomain='*' \
            --rpcvhosts=* \
            --ws \
            --wsaddr 0.0.0.0 \
            --wsorigins=* \
            --wsapi=${RPC_APIS} \
            --nodekey=/root/.celo/pkey \
            --etherbase=${ACCOUNT_ADDRESS} \
            --networkid=${NETWORK_ID} \
            --syncmode=full \
            ${NAT_FLAG} \
            --ethstats=${HOSTNAME}@${ETHSTATS_SVC} \
            --consoleformat=json \
            --consoleoutput=stdout \
            --verbosity={{ .Values.geth.verbosity }} \
            --metrics \
            ${PING_IP_FROM_PACKET_FLAG} \
            ${IN_MEMORY_DISCOVERY_TABLE_FLAG} \
            ${ADDITIONAL_FLAGS}
        env:
        - name: ETHSTATS_SVC
          value: {{ template "ethereum.fullname" . }}-ethstats.{{ .Release.Namespace }}
        - name: GETH_DEBUG
          value: "{{ default "false" .Values.geth.debug }}"
        - name: NETWORK_ID
          valueFrom:
            configMapKeyRef:
              name: {{ template "ethereum.fullname" . }}-geth-config
              key: networkid
        - name: STATIC_IPS_FOR_GETH_NODES
          value: "{{ default "false" .Values.geth.static_ips }}"
        - name: PING_IP_FROM_PACKET
          value: "{{ default "false" .Values.geth.ping_ip_from_packet }}"
        - name: IN_MEMORY_DISCOVERY_TABLE
          value: "{{ default "false" .Values.geth.in_memory_discovery_table }}"
        ports:
        - name: discovery-udp
          containerPort: 30303
          protocol: UDP
        - name: discovery-tcp
          containerPort: 30303
        {{ if .proxy }}
        - name: proxy-udp
          containerPort: 30503
          protocol: UDP
        - name: proxy-tcp
          containerPort: 30503
        {{ end }}
        - name: rpc
          containerPort: 8545
        - name: ws
          containerPort: 8546
        resources:
          requests:
            memory: {{ .Values.geth.node.memory_request }}
            cpu: {{ .Values.geth.node.cpu_request }}
        volumeMounts:
        - name: data
          mountPath: /root/.celo
        - name: account
          mountPath: /root/.celo/account
          readOnly: true
{{ include "celo.geth-exporter-container" .  | indent 6 }}
{{ include "celo.prom-to-sd-container" (dict "Values" .Values "Release" .Release "Chart" .Chart "component" "geth" "metricsPort" "9200" "metricsPath" "filteredmetrics" "containerNameLabel" .name )  | indent 6 }}
      volumes:
      - name: data
        emptyDir: {}
      - name: config
        configMap:
          name: {{ template "ethereum.fullname" . }}-geth-config
      - name: account
        secret:
          secretName: {{ template "ethereum.fullname" . }}-geth-account
{{- end -}}<|MERGE_RESOLUTION|>--- conflicted
+++ resolved
@@ -262,33 +262,19 @@
           PROXY_ALLOW_PRIVATE_IP_FLAG=""
           [[ "$GETH_DEBUG" == "true" ]] && PROXY_ALLOW_PRIVATE_IP_FLAG="--proxy.allowprivateip"
 
-<<<<<<< HEAD
           RPC_APIS={{ .rpc_apis }}
 
           {{ if .proxy }}
           VALIDATOR_HEX_ADDRESS=`cat /root/.celo/validator_address`
-          ADDITIONAL_FLAGS="--proxy.proxiedvalidatoraddress $VALIDATOR_HEX_ADDRESS {{ .geth_flags | default "" }} $PROXY_ALLOW_PRIVATE_IP_FLAG"
-          {{ else }}
-          ADDITIONAL_FLAGS='{{ .geth_flags | default "" }}'
+          ADDITIONAL_FLAGS="--proxy.proxiedvalidatoraddress $VALIDATOR_HEX_ADDRESS --proxy.proxy --proxy.internalendpoint :30503 $PROXY_ALLOW_PRIVATE_IP_FLAG"
           {{ end }}
-=======
-          RPC_APIS="eth,net,web3,debug"
-          {{- if .proxy }}
-          VALIDATOR_HEX_ADDRESS=$(cat /root/.celo/validator_address)
-          ADDITIONAL_FLAGS=" --proxy.proxiedvalidatoraddress $VALIDATOR_HEX_ADDRESS {{ .geth_flags | default "" }} $PROXY_ALLOW_PRIVATE_IP_FLAG"
-          {{- else }}
-          ADDITIONAL_FLAGS='{{ .geth_flags | default "" }}'
-          RPC_APIS=${RPC_APIS},txpool
-          {{- end -}}
           {{- if .unlock | default false }}
           ADDITIONAL_FLAGS="${ADDITIONAL_FLAGS} --unlock=${ACCOUNT_ADDRESS} --password /root/.celo/account/accountSecret --allow-insecure-unlock"
           {{- end -}}
           {{- if .expose }}
           ADDITIONAL_FLAGS="${ADDITIONAL_FLAGS} --rpc --rpcaddr 0.0.0.0 --rpcapi=${RPC_APIS} --rpccorsdomain='*' --rpcvhosts=* --ws --wsaddr 0.0.0.0 --wsorigins=* --wsapi=${RPC_APIS}"
-          {{ else }}
-          #ADDITIONAL_FLAGS="${ADDITIONAL_FLAGS} --rpc --rpcaddr 127.0.0.1 --rpcapi=${RPC_APIS} --ws --wsaddr 127.0.0.1 --wsapi=${RPC_APIS}"
           {{ end -}}
->>>>>>> 586c1057
+
           geth \
             --bootnodes=enode://`cat /root/.celo/bootnodeEnode` \
             --light.serve 90 \
