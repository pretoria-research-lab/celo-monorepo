apiVersion: v1
kind: Service
metadata:
  name: load-test
  labels:
    component: load-test
spec:
  ports:
  - port: 80
    name: web
  clusterIP: None
  selector:
    component: load-test
---
apiVersion: apps/v1beta2
kind: StatefulSet
metadata:
  name: {{ .Values.environment }}-load-test
  labels:
    app: load-test
    chart: load-test
    release: {{ .Release.Name }}
    heritage: {{ .Release.Service }}
    component: load-test
spec:
  podManagementPolicy: Parallel
  serviceName: load-test
  replicas: {{ .Values.replicas }}
  selector:
    matchLabels:
      app: load-test
      release: {{ .Release.Name }}
      component: load-test
  template:
    metadata:
      labels:
        app: load-test
        release: {{ .Release.Name }}
        component: load-test
    spec:
      initContainers:
      - name: generate-keys
        image: {{ .Values.celotool.image.repository }}:{{ .Values.celotool.image.tag }}
        imagePullPolicy: {{ .Values.imagePullPolicy }}
        command:
          - bash
          - "-c"
          - |
            [[ $REPLICA_NAME =~ -([0-9]+)$ ]] || exit 1
            RID=${BASH_REMATCH[1]}
            echo $RID > /root/.celo/rid

<<<<<<< HEAD
            for thread in $(seq 1 {{ .Values.threads | default "1" }}); do
=======
            for thread in $(seq 0 {{ sub .Values.threads 1 | default "0" }}); do
>>>>>>> a9f7286d
              echo "Generating private key for rid=$RID thread=$thread"
              celotooljs.sh generate bip32 \
                --mnemonic "$MNEMONIC" \
                --accountType load_testing \
                --index $RID$thread \
                > /root/.celo/pkey$thread

              echo "Generating account address for rid=$RID thread=$thread"
<<<<<<< HEAD
              celotooljs.sh generate account-address \
                --private-key `cat /root/.celo/pkey$thread` \
                >> /root/.celo/address
=======
              address=$(celotooljs.sh generate account-address \
                --private-key $(cat /root/.celo/pkey$thread))
              echo "$address" >> /root/.celo/address
              echo "Public Address $address"
>>>>>>> a9f7286d
            done
        env:
        - name: REPLICA_NAME
          valueFrom:
            fieldRef:
              fieldPath: metadata.name
        - name: MNEMONIC
          valueFrom:
            secretKeyRef:
              name: {{ .Values.environment }}-load-test
              key: mnemonic
        volumeMounts:
        - name: data
          mountPath: /root/.celo
{{ include "common.init-genesis-container" .  | indent 6 }}
      - name: import-geth-account
<<<<<<< HEAD
        image: {{ .Values.geth.image.repository }}:{{ .Values.geth.image.tag }}
        imagePullPolicy: {{ .Values.imagePullPolicy }}
        command: ["/bin/sh"]
        args:
        - "-c"
        - |
          for thread in $(seq 1 {{ .Values.threads | default "1" }}); do
            geth account import --password /root/.celo/account/accountSecret /root/.celo/pkey$thread || true
          done
        volumeMounts:
        - name: data
          mountPath: /root/.celo
        - name: account
          mountPath: "/root/.celo/account"
          readOnly: true
      containers:
      - name: geth
=======
>>>>>>> a9f7286d
        image: {{ .Values.geth.image.repository }}:{{ .Values.geth.image.tag }}
        imagePullPolicy: {{ .Values.imagePullPolicy }}
        command: ["/bin/sh"]
        args:
        - "-c"
        - |
          for thread in $(seq 0 {{ sub .Values.threads 1 | default "0" }}); do
            geth account import --password /root/.celo/account/accountSecret /root/.celo/pkey$thread || true
          done
        volumeMounts:
        - name: data
          mountPath: /root/.celo
        - name: account
          mountPath: "/root/.celo/account"
          readOnly: true
      containers:
      # - name: geth
      #   image: {{ .Values.geth.image.repository }}:{{ .Values.geth.image.tag }}
      #   imagePullPolicy: {{ .Values.imagePullPolicy }}
      #   command: ["/bin/sh"]
      #   args:
      #   - "-c"
      #   - |-
      #     set -euo pipefail
      #     cp /var/geth/static-nodes.json /root/.celo/static-nodes.json

      #     #ACCOUNT_ADDRESS=`cat /root/.celo/address`
      #     ACCOUNT_ADDRESS=$(awk '{print $1}' /root/.celo/address | paste -s -d, -)
      #     PASSWORD=$(cat /root/.celo/account/accountSecret)
      #     for thread in $(seq 0 {{ sub .Values.threads 1 | default "0" }}); do
      #       echo $PASSWORD >> /passwords.txt
      #     done

      #     geth \
      #     --rpc \
      #     --rpcapi=eth,web3,debug,admin,personal,net \
      #     --allow-insecure-unlock \
      #     --rpcvhosts=* \
      #     --networkid={{ .Values.geth.networkID }} \
      #     --nodekey=/root/.celo/pkey1 \
      #     --syncmode=lightest \
      #     --consoleformat=json \
      #     --consoleoutput=stdout \
      #     --verbosity={{ .Values.geth.verbosity }} \
      #     --unlock=$ACCOUNT_ADDRESS \
      #     --allow-insecure-unlock \
      #     --password=/passwords.txt
      #   ports:
      #   - name: discovery-udp
      #     containerPort: 30303
      #     protocol: UDP
      #   - name: discovery-tcp
      #     containerPort: 30303
      #   - name: rpc
      #     containerPort: 8545
      #   - name: ws
      #     containerPort: 8546
      #   resources:
      #     requests:
      #       memory: 250Mi
      #       cpu: 40m
      #   volumeMounts:
      #   - name: data
      #     mountPath: /root/.celo
      #   - name: config
      #     mountPath: /var/geth
      #   - name: account
      #     mountPath: "/root/.celo/account"
      #     readOnly: true
{{ range $index, $e := until (.Values.threads | int) }}
      - name: geth-{{ $index }}
        image: {{ $.Values.geth.image.repository }}:{{ $.Values.geth.image.tag }}
        imagePullPolicy: {{ $.Values.imagePullPolicy }}
        command: ["/bin/sh"]
        args:
        - "-c"
        - |-
          set -euo pipefail
          cp -rp /root/.celo_share /root/.celo
          cp /var/geth/static-nodes.json /root/.celo/static-nodes.json

<<<<<<< HEAD
          #ACCOUNT_ADDRESS=`cat /root/.celo/address`
          ACCOUNT_ADDRESS=$(awk '{print $1}' /root/.celo/address | paste -s -d, -)
          PASSWORD=$(cat /root/.celo/account/accountSecret)
          for thread in $(seq 1 {{ .Values.threads | default "1" }}); do
            echo $PASSWORD >> /passwords.txt
          done
=======
          ACCOUNT_ADDRESS=$(awk 'NR=={{ add $index 1 }}' /root/.celo/address)
          PASSWORD=$(cat /root/.celo/account/accountSecret)
>>>>>>> a9f7286d

          geth \
          --rpc \
          --rpcapi=eth,web3,debug,admin,personal,net \
          --allow-insecure-unlock \
          --rpcvhosts=* \
<<<<<<< HEAD
          --networkid={{ .Values.geth.networkID }} \
          --nodekey=/root/.celo/pkey1 \
          --syncmode=lightest \
          --consoleformat=json \
          --consoleoutput=stdout \
          --verbosity={{ .Values.geth.verbosity }} \
          --unlock=$ACCOUNT_ADDRESS \
          --allow-insecure-unlock \
          --password=/passwords.txt
        ports:
        - name: discovery-udp
          containerPort: 30303
          protocol: UDP
        - name: discovery-tcp
          containerPort: 30303
        - name: rpc
          containerPort: 8545
        - name: ws
          containerPort: 8546
=======
          --networkid={{ $.Values.geth.networkID }} \
          --nodekey=/root/.celo/pkey{{ $index }} \
          --syncmode=lightest \
          --consoleformat=json \
          --consoleoutput=stdout \
          --verbosity={{ $.Values.geth.verbosity }} \
          --unlock=$ACCOUNT_ADDRESS \
          --allow-insecure-unlock \
          --password=/root/.celo/account/accountSecret \
          --port {{ add 30303 $index }} \
          --rpcport {{ add 8545 $index }}
>>>>>>> a9f7286d
        resources:
          requests:
            memory: 100Mi
            cpu: 25m
        volumeMounts:
        - name: data
          mountPath: /root/.celo_share
          readOnly: true
        - name: config
          mountPath: /var/geth
        - name: account
          mountPath: "/root/.celo_share/account"
          readOnly: true
{{ end }}
      - name: simulate-client
        image: {{ .Values.celotool.image.repository }}:{{ .Values.celotool.image.tag }}
        imagePullPolicy: {{ .Values.imagePullPolicy }}
        command:
          - bash
          - "-c"
          - |
            RID=`cat /root/.celo/rid`

            # Send the txs to the next load test client
            RECIPIENT_INDEX=$(( ($RID + 1) % {{ .Values.replicas }} ))

            celotooljs.sh geth simulate-client \
              --index $RID \
              --recipient-index $RECIPIENT_INDEX \
              --delay {{ .Values.delay }} \
              --mnemonic "$MNEMONIC" \
              --blockscout-url {{ .Values.blockscout.url }} \
              --blockscoutMeasurePercent {{ .Values.blockscout.measurePercent }} \
              --client-count {{ .Values.threads | default "1" }}
        resources:
          requests:
            memory: 256Mi
            cpu: 5m
        env:
        - name: MNEMONIC
          valueFrom:
            secretKeyRef:
              name: {{ .Values.environment }}-load-test
              key: mnemonic
        volumeMounts:
        - name: data
          mountPath: /root/.celo
      volumes:
      - name: data
        emptyDir: {}
      - name: config
        configMap:
          name: {{ .Values.environment }}-load-test-config
      - name: account
        secret:
          secretName: {{ .Values.environment }}-load-test<|MERGE_RESOLUTION|>--- conflicted
+++ resolved
@@ -50,11 +50,7 @@
             RID=${BASH_REMATCH[1]}
             echo $RID > /root/.celo/rid
 
-<<<<<<< HEAD
-            for thread in $(seq 1 {{ .Values.threads | default "1" }}); do
-=======
             for thread in $(seq 0 {{ sub .Values.threads 1 | default "0" }}); do
->>>>>>> a9f7286d
               echo "Generating private key for rid=$RID thread=$thread"
               celotooljs.sh generate bip32 \
                 --mnemonic "$MNEMONIC" \
@@ -63,16 +59,10 @@
                 > /root/.celo/pkey$thread
 
               echo "Generating account address for rid=$RID thread=$thread"
-<<<<<<< HEAD
-              celotooljs.sh generate account-address \
-                --private-key `cat /root/.celo/pkey$thread` \
-                >> /root/.celo/address
-=======
               address=$(celotooljs.sh generate account-address \
                 --private-key $(cat /root/.celo/pkey$thread))
               echo "$address" >> /root/.celo/address
               echo "Public Address $address"
->>>>>>> a9f7286d
             done
         env:
         - name: REPLICA_NAME
@@ -89,26 +79,6 @@
           mountPath: /root/.celo
 {{ include "common.init-genesis-container" .  | indent 6 }}
       - name: import-geth-account
-<<<<<<< HEAD
-        image: {{ .Values.geth.image.repository }}:{{ .Values.geth.image.tag }}
-        imagePullPolicy: {{ .Values.imagePullPolicy }}
-        command: ["/bin/sh"]
-        args:
-        - "-c"
-        - |
-          for thread in $(seq 1 {{ .Values.threads | default "1" }}); do
-            geth account import --password /root/.celo/account/accountSecret /root/.celo/pkey$thread || true
-          done
-        volumeMounts:
-        - name: data
-          mountPath: /root/.celo
-        - name: account
-          mountPath: "/root/.celo/account"
-          readOnly: true
-      containers:
-      - name: geth
-=======
->>>>>>> a9f7286d
         image: {{ .Values.geth.image.repository }}:{{ .Values.geth.image.tag }}
         imagePullPolicy: {{ .Values.imagePullPolicy }}
         command: ["/bin/sh"]
@@ -190,44 +160,14 @@
           cp -rp /root/.celo_share /root/.celo
           cp /var/geth/static-nodes.json /root/.celo/static-nodes.json
 
-<<<<<<< HEAD
-          #ACCOUNT_ADDRESS=`cat /root/.celo/address`
-          ACCOUNT_ADDRESS=$(awk '{print $1}' /root/.celo/address | paste -s -d, -)
-          PASSWORD=$(cat /root/.celo/account/accountSecret)
-          for thread in $(seq 1 {{ .Values.threads | default "1" }}); do
-            echo $PASSWORD >> /passwords.txt
-          done
-=======
           ACCOUNT_ADDRESS=$(awk 'NR=={{ add $index 1 }}' /root/.celo/address)
           PASSWORD=$(cat /root/.celo/account/accountSecret)
->>>>>>> a9f7286d
 
           geth \
           --rpc \
           --rpcapi=eth,web3,debug,admin,personal,net \
           --allow-insecure-unlock \
           --rpcvhosts=* \
-<<<<<<< HEAD
-          --networkid={{ .Values.geth.networkID }} \
-          --nodekey=/root/.celo/pkey1 \
-          --syncmode=lightest \
-          --consoleformat=json \
-          --consoleoutput=stdout \
-          --verbosity={{ .Values.geth.verbosity }} \
-          --unlock=$ACCOUNT_ADDRESS \
-          --allow-insecure-unlock \
-          --password=/passwords.txt
-        ports:
-        - name: discovery-udp
-          containerPort: 30303
-          protocol: UDP
-        - name: discovery-tcp
-          containerPort: 30303
-        - name: rpc
-          containerPort: 8545
-        - name: ws
-          containerPort: 8546
-=======
           --networkid={{ $.Values.geth.networkID }} \
           --nodekey=/root/.celo/pkey{{ $index }} \
           --syncmode=lightest \
@@ -239,7 +179,6 @@
           --password=/root/.celo/account/accountSecret \
           --port {{ add 30303 $index }} \
           --rpcport {{ add 8545 $index }}
->>>>>>> a9f7286d
         resources:
           requests:
             memory: 100Mi
