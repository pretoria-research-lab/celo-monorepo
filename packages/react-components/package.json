--- conflicted
+++ resolved
@@ -36,10 +36,7 @@
     "react": "16.11.0",
     "react-dom": "16.11.0",
     "react-native-testing-library": "^1.12.0",
-<<<<<<< HEAD
-=======
     "react-navigation": "^4.0.10",
->>>>>>> a021ca14
     "react-test-renderer": "16.11.0"
   },
   "peerDependencies": {
