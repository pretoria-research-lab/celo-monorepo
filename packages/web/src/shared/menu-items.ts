export const menuItems = {
<<<<<<< HEAD
=======
  HOME: {
    name: 'Home',
    link: '/',
  },
  APPLICATIONS: {
    name: 'Applications',
    link: '/applications',
  },
>>>>>>> bc5bd65d
  ABOUT_US: {
    name: 'About Us',
    link: '/about-us',
  },
<<<<<<< HEAD
  APPLICATIONS: {
    name: 'Applications',
    link: '/applications',
  },
=======
>>>>>>> bc5bd65d
  BUILD: {
    name: 'Build',
    link: '/build',
  },
<<<<<<< HEAD

=======
  BRAND: {
    name: 'Experience - Brand Kit',
    link: '/experience/brand',
  },
>>>>>>> bc5bd65d
  COMMUNITY: {
    name: 'Connect',
    link: '/community',
  },
<<<<<<< HEAD
  FELLOWSHIP: {
    name: 'Fellowship',
    link: '/connect/fellowship',
  },
  ECOSYSTEM: {
    name: 'Ecosystem Fund',
    link: '/connect/ecosystem-fund',
  },
  EVENTS: {
    name: 'Events',
    link: '/connect/events',
  },
  PAST_EVENTS: {
    name: 'Past Events',
    link: '/connect/past-events',
  },
  HOME: {
    name: 'Home',
    link: '/',
=======
  JOBS: {
    name: 'Join',
    link: '/jobs',
>>>>>>> bc5bd65d
  },
  MEDIUM: {
    name: 'Medium',
    link: 'https://medium.com/@celo.org',
  },
<<<<<<< HEAD
  JOBS: {
    name: 'Join',
    link: '/jobs',
  },

=======
>>>>>>> bc5bd65d
  PRIVACY: {
    name: 'Privacy Policy',
    link: '/privacy',
  },
<<<<<<< HEAD

=======
  TECH: {
    name: 'Technology',
    link: '/technology',
  },
  TERMS: {
    name: 'Terms',
    link: '/terms',
  },
>>>>>>> bc5bd65d
  TWITTER: {
    name: 'Twitter',
    link: 'https://twitter.com/CeloHQ',
  },
<<<<<<< HEAD
  TECH: {
    name: 'Technology',
    link: '/technology',
=======
  CODE_OF_CONDUCT: {
    name: 'Code of Conduct',
    link: '/code-of-conduct',
>>>>>>> bc5bd65d
  },
}

export enum CeloLinks {
  agreement = '/user-agreement',
  faq = '/faq',
  faucet = '/build/faucet',
  iconsLicense = 'https://creativecommons.org/licenses/by-nd/4.0/legalcode',
  discord = 'https://discord.gg/6yWMkgM',
  discourse = 'https://forum.celo.org/',
  walletApp = '/build/wallet',
  blockscout = 'http://alfajores-blockscout.celo-testnet.org/',
  disclaimer = 'https://docs.celo.org/important-information/alfajores-testnet-disclaimer',
  docs = 'https://docs.celo.org/',
  docsOverview = 'https://docs.celo.org/overview',
  sdkDocs = 'https://docs.celo.org/celo-sdk/introduction',
  nodeDocs = 'https://docs.celo.org/getting-started/running-a-full-node',
  gettingStarted = 'https://docs.celo.org/getting-started/alfajores-testnet',
  gitHub = 'https://github.com/celo-org',
  linkedIn = 'https://www.linkedin.com/company/celohq/',
  monorepo = 'https://github.com/celo-org/celo-monorepo',
  blockChainRepo = 'https://github.com/celo-org/celo-blockchain',
  playStoreWallet = 'https://play.google.com/store/apps/details?id=org.celo.mobile.alfajores',
  appStoreWallet = 'https://apps.apple.com/us/app/celo-alfajores-wallet/id1482389446',
  privacyDocs = 'https://docs.celo.org/celo-codebase/protocol/privacy',
  tutorial = 'https://docs.celo.org/getting-started/faucet#creating-an-empty-account-with-the-celo-client',
  buildWalletDocs = 'https://docs.celo.org/celo-codebase/wallet/intro',
  stakeOffTerms = '/stake-off/terms',
}

export const languageOptions = {
  EN: {
    label: 'EN',
    language: 'EN',
  },
  ES: {
    label: 'ES',
    language: 'ES',
  },
}

export const hashNav = {
  about: { backers: 'backers' },
  build: {
    features: 'features',
    stack: 'stack',
    newsletter: 'newsletter',
    applications: 'applications',
    contracts: 'contracts',
    blockchain: 'blockchain',
    leaderboard: 'leaderboard',
  },
  connect: {
    tenets: 'tenets',
    code: 'code',
    events: 'events',
    blog: 'blog',
    fellowship: 'fellowship',
    fund: 'fund',
    newsletter: 'newsletter',
  },
  join: { roles: 'roles' },
  home: { partnerships: 'partnerships' },
  brandLogo: { overview: 'overview', space: 'space-and-sizing', backgrounds: 'backgrounds' },
  brandColor: { overview: 'overview', backgrounds: 'background-colors' },
  brandTypography: { overview: 'overview', scale: 'type-scale' },
  brandImagery: {
    overview: 'overview',
    illustrations: 'illustrations',
    graphics: 'abstract-graphics',
  },
  brandIcons: {
    overview: 'overview',
  },
}

export default menuItems<|MERGE_RESOLUTION|>--- conflicted
+++ resolved
@@ -1,110 +1,21 @@
 export const menuItems = {
-<<<<<<< HEAD
-=======
-  HOME: {
-    name: 'Home',
-    link: '/',
-  },
-  APPLICATIONS: {
-    name: 'Applications',
-    link: '/applications',
-  },
->>>>>>> bc5bd65d
-  ABOUT_US: {
-    name: 'About Us',
-    link: '/about-us',
-  },
-<<<<<<< HEAD
-  APPLICATIONS: {
-    name: 'Applications',
-    link: '/applications',
-  },
-=======
->>>>>>> bc5bd65d
-  BUILD: {
-    name: 'Build',
-    link: '/build',
-  },
-<<<<<<< HEAD
-
-=======
-  BRAND: {
-    name: 'Experience - Brand Kit',
-    link: '/experience/brand',
-  },
->>>>>>> bc5bd65d
-  COMMUNITY: {
-    name: 'Connect',
-    link: '/community',
-  },
-<<<<<<< HEAD
-  FELLOWSHIP: {
-    name: 'Fellowship',
-    link: '/connect/fellowship',
-  },
-  ECOSYSTEM: {
-    name: 'Ecosystem Fund',
-    link: '/connect/ecosystem-fund',
-  },
-  EVENTS: {
-    name: 'Events',
-    link: '/connect/events',
-  },
-  PAST_EVENTS: {
-    name: 'Past Events',
-    link: '/connect/past-events',
-  },
-  HOME: {
-    name: 'Home',
-    link: '/',
-=======
-  JOBS: {
-    name: 'Join',
-    link: '/jobs',
->>>>>>> bc5bd65d
-  },
-  MEDIUM: {
-    name: 'Medium',
-    link: 'https://medium.com/@celo.org',
-  },
-<<<<<<< HEAD
-  JOBS: {
-    name: 'Join',
-    link: '/jobs',
-  },
-
-=======
->>>>>>> bc5bd65d
-  PRIVACY: {
-    name: 'Privacy Policy',
-    link: '/privacy',
-  },
-<<<<<<< HEAD
-
-=======
-  TECH: {
-    name: 'Technology',
-    link: '/technology',
-  },
-  TERMS: {
-    name: 'Terms',
-    link: '/terms',
-  },
->>>>>>> bc5bd65d
-  TWITTER: {
-    name: 'Twitter',
-    link: 'https://twitter.com/CeloHQ',
-  },
-<<<<<<< HEAD
-  TECH: {
-    name: 'Technology',
-    link: '/technology',
-=======
-  CODE_OF_CONDUCT: {
-    name: 'Code of Conduct',
-    link: '/code-of-conduct',
->>>>>>> bc5bd65d
-  },
+  HOME: { name: 'Home', link: '/' },
+  APPLICATIONS: { name: 'Applications', link: '/applications' },
+  ABOUT_US: { name: 'About Us', link: '/about-us' },
+  BUILD: { name: 'Build', link: '/build' },
+  BRAND: { name: 'Experience - Brand Kit', link: '/experience/brand' },
+  COMMUNITY: { name: 'Connect', link: '/community' },
+  CODE_OF_CONDUCT: { name: 'Code of Conduct', link: '/code-of-conduct' },
+  FELLOWSHIP: { name: 'Fellowship', link: '/connect/fellowship' },
+  ECOSYSTEM: { name: 'Ecosystem Fund', link: '/connect/ecosystem-fund' },
+  EVENTS: { name: 'Events', link: '/connect/events' },
+  PAST_EVENTS: { name: 'Past Events', link: '/connect/past-events' },
+  MEDIUM: { name: 'Medium', link: 'https://medium.com/@celo.org' },
+  JOBS: { name: 'Join', link: '/jobs' },
+  PRIVACY: { name: 'Privacy Policy', link: '/privacy' },
+  TECH: { name: 'Technology', link: '/technology' },
+  TERMS: { name: 'Terms', link: '/terms' },
+  TWITTER: { name: 'Twitter', link: 'https://twitter.com/CeloHQ' },
 }
 
 export enum CeloLinks {
