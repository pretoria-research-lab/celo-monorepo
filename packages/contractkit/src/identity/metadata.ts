--- conflicted
+++ resolved
@@ -1,11 +1,7 @@
 import { eqAddress } from '@celo/base/lib/address'
 import { Signer } from '@celo/base/lib/signatureUtils'
 import { AddressType, SignatureType } from '@celo/utils/lib/io'
-<<<<<<< HEAD
-import { guessSigner, Signer, verifySignature } from '@celo/utils/lib/signatureUtils'
-=======
 import { guessSigner, verifySignature } from '@celo/utils/lib/signatureUtils'
->>>>>>> df7384be
 import { isLeft } from 'fp-ts/lib/Either'
 import { readFileSync } from 'fs'
 import * as t from 'io-ts'
