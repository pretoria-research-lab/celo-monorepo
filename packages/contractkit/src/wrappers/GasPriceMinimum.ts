import BigNumber from 'bignumber.js'
import { GasPriceMinimum } from '../generated/types/GasPriceMinimum'
import { BaseWrapper, proxyCall, valueToBigNumber } from './BaseWrapper'

export interface GasPriceMinimumConfig {
  gasPriceMinimum: BigNumber
  targetDensity: BigNumber
  adjustmentSpeed: BigNumber
}

/**
 * Stores the gas price minimum
 */
export class GasPriceMinimumWrapper extends BaseWrapper<GasPriceMinimum> {
  /**
   * Query current gas price minimum in gGLD.
   * @returns current gas price minimum in cGLD
   */
  gasPriceMinimum = proxyCall(this.contract.methods.gasPriceMinimum, undefined, toBigNumber)

  /**
   * Query current gas price minimum.
   * @returns current gas price minimum in the requested currency
   */
<<<<<<< HEAD
  gasPriceMinimum = proxyCall(this.contract.methods.gasPriceMinimum, undefined, valueToBigNumber)
=======
  getGasPriceMinimum = proxyCall(this.contract.methods.getGasPriceMinimum, undefined, toBigNumber)

>>>>>>> 6b0f1de8
  /**
   * Query target density parameter.
   * @returns the current block density targeted by the gas price minimum algorithm.
   */
  targetDensity = proxyCall(this.contract.methods.targetDensity, undefined, valueToBigNumber)
  /**
   * Query adjustment speed parameter
   * @returns multiplier that impacts how quickly gas price minimum is adjusted.
   */
  adjustmentSpeed = proxyCall(this.contract.methods.adjustmentSpeed, undefined, valueToBigNumber)
  /**
   * Returns current configuration parameters.
   */
  async getConfig(): Promise<GasPriceMinimumConfig> {
    const res = await Promise.all([
      this.gasPriceMinimum(),
      this.targetDensity(),
      this.adjustmentSpeed(),
    ])
    return {
      gasPriceMinimum: res[0],
      targetDensity: res[1],
      adjustmentSpeed: res[2],
    }
  }
}<|MERGE_RESOLUTION|>--- conflicted
+++ resolved
@@ -16,18 +16,18 @@
    * Query current gas price minimum in gGLD.
    * @returns current gas price minimum in cGLD
    */
-  gasPriceMinimum = proxyCall(this.contract.methods.gasPriceMinimum, undefined, toBigNumber)
+  gasPriceMinimum = proxyCall(this.contract.methods.gasPriceMinimum, undefined, valueToBigNumber)
 
   /**
    * Query current gas price minimum.
    * @returns current gas price minimum in the requested currency
    */
-<<<<<<< HEAD
-  gasPriceMinimum = proxyCall(this.contract.methods.gasPriceMinimum, undefined, valueToBigNumber)
-=======
-  getGasPriceMinimum = proxyCall(this.contract.methods.getGasPriceMinimum, undefined, toBigNumber)
+  getGasPriceMinimum = proxyCall(
+    this.contract.methods.getGasPriceMinimum,
+    undefined,
+    valueToBigNumber
+  )
 
->>>>>>> 6b0f1de8
   /**
    * Query target density parameter.
    * @returns the current block density targeted by the gas price minimum algorithm.
