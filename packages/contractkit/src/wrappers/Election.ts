import { eqAddress } from '@celo/utils/lib/address'
import { concurrentMap } from '@celo/utils/lib/async'
import { zip } from '@celo/utils/lib/collections'
import BigNumber from 'bignumber.js'
import { Address, NULL_ADDRESS } from '../base'
import { Election } from '../generated/types/Election'
import {
  BaseWrapper,
  CeloTransactionObject,
  identity,
  proxyCall,
  proxySend,
  toTransactionObject,
  tupleParser,
  valueToBigNumber,
  valueToInt,
} from './BaseWrapper'

export interface ValidatorGroupVote {
  address: Address
  votes: BigNumber
  capacity: BigNumber
  eligible: boolean
}

export interface ElectableValidators {
  min: BigNumber
  max: BigNumber
}

export interface ElectionConfig {
  electableValidators: ElectableValidators
  electabilityThreshold: BigNumber
  maxNumGroupsVotedFor: BigNumber
}

/**
 * Contract for voting for validators and managing validator groups.
 */
export class ElectionWrapper extends BaseWrapper<Election> {
  activate = proxySend(this.kit, this.contract.methods.activate)
  /**
   * Returns the minimum and maximum number of validators that can be elected.
   * @returns The minimum and maximum number of validators that can be elected.
   */
  async electableValidators(): Promise<ElectableValidators> {
    const { min, max } = await this.contract.methods.electableValidators().call()
    return { min: valueToBigNumber(min), max: valueToBigNumber(max) }
  }
  /**
   * Returns the current election threshold.
   * @returns Election threshold.
   */
  electabilityThreshold = proxyCall(
    this.contract.methods.getElectabilityThreshold,
    undefined,
    valueToBigNumber
  )
  validatorAddressFromCurrentSet: (index: number) => Promise<Address> = proxyCall(
    this.contract.methods.validatorAddressFromCurrentSet,
    tupleParser<number, number>(identity)
  )

  numberValidatorsInCurrentSet = proxyCall(
    this.contract.methods.numberValidatorsInCurrentSet,
    undefined,
    valueToInt
  )

  /**
   * Returns get current validator signers using the precompiles.
   * @return List of current validator signers.
   */
  getCurrentValidatorSigners = proxyCall(this.contract.methods.getCurrentValidatorSigners)
  /**
   * Returns a list of elected validators with seats allocated to groups via the D'Hondt method.
   * @return The list of elected validators.
   * @dev See https://en.wikipedia.org/wiki/D%27Hondt_method#Allocation for more information.
   */
  electValidatorSigners = proxyCall(this.contract.methods.electValidatorSigners)

  /**
   * Returns the total votes for `group` made by `account`.
   * @param group The address of the validator group.
   * @param account The address of the voting account.
   * @return The total votes for `group` made by `account`.
   */
  getTotalVotesForGroup = proxyCall(
    this.contract.methods.getTotalVotesForGroup,
    undefined,
    valueToBigNumber
  )

  /**
   * Returns the groups that `account` has voted for.
   * @param account The address of the account casting votes.
   * @return The groups that `account` has voted for.
   */
  getGroupsVotedForByAccount: (account: Address) => Promise<Address[]> = proxyCall(
    this.contract.methods.getGroupsVotedForByAccount
  )

  /**
   * Returns current configuration parameters.
   */
  async getConfig(): Promise<ElectionConfig> {
    const res = await Promise.all([
      this.electableValidators(),
      this.electabilityThreshold(),
      this.contract.methods.maxNumGroupsVotedFor().call(),
    ])
    return {
      electableValidators: res[0],
      electabilityThreshold: res[1],
      maxNumGroupsVotedFor: valueToBigNumber(res[2]),
    }
  }

  async getValidatorGroupVotes(address: Address): Promise<ValidatorGroupVote> {
    const votes = await this.contract.methods.getTotalVotesForGroup(address).call()
    const eligible = await this.contract.methods.getGroupEligibility(address).call()
    const numVotesReceivable = await this.contract.methods.getNumVotesReceivable(address).call()
    return {
      address,
      votes: toBigNumber(votes),
      capacity: toBigNumber(numVotesReceivable).minus(votes),
      eligible,
    }
  }
  /**
   * Returns the current registered validator groups and their total votes and eligibility.
   */
  async getValidatorGroupsVotes(): Promise<ValidatorGroupVote[]> {
    const validators = await this.kit.contracts.getValidators()
<<<<<<< HEAD
    const validatorGroupAddresses = (await validators.getRegisteredValidatorGroups()).map(
      (g) => g.address
    )
    const validatorGroupVotes = await Promise.all(
      validatorGroupAddresses.map((g) => this.contract.methods.getTotalVotesForGroup(g).call())
    )
    const validatorGroupEligible = await Promise.all(
      validatorGroupAddresses.map((g) => this.contract.methods.getGroupEligibility(g).call())
    )
    return validatorGroupAddresses.map((a, i) => ({
      address: a,
      votes: valueToBigNumber(validatorGroupVotes[i]),
      eligible: validatorGroupEligible[i],
    }))
  }

  /**
   * Returns the current eligible validator groups and their total votes.
   */
  async getEligibleValidatorGroupsVotes(): Promise<ValidatorGroupVote[]> {
    const res = await this.contract.methods.getTotalVotesForEligibleValidatorGroups().call()
    return zip((a, b) => ({ address: a, votes: new BigNumber(b), eligible: true }), res[0], res[1])
=======
    const groups = (await validators.getRegisteredValidatorGroups()).map((g) => g.address)
    return concurrentMap(5, groups, (g) => this.getValidatorGroupVotes(g))
>>>>>>> 6b0f1de8
  }

  /**
   * Increments the number of total and pending votes for `group`.
   * @param validatorGroup The validator group to vote for.
   * @param value The amount of gold to use to vote.
   */
  async vote(validatorGroup: Address, value: BigNumber): Promise<CeloTransactionObject<boolean>> {
    if (this.kit.defaultAccount == null) {
      throw new Error(`missing kit.defaultAccount`)
    }

    const { lesser, greater } = await this.findLesserAndGreaterAfterVote(validatorGroup, value)

    return toTransactionObject(
      this.kit,
      this.contract.methods.vote(validatorGroup, value.toString(), lesser, greater)
    )
  }

  /**
   * Returns the current eligible validator groups and their total votes.
   */
  private async getEligibleValidatorGroupsVotes(): Promise<ValidatorGroupVote[]> {
    const res = await this.contract.methods.getTotalVotesForEligibleValidatorGroups().call()
    return zip(
      (a, b) => ({
        address: a,
        votes: new BigNumber(b),
        capacity: new BigNumber(0),
        eligible: true,
      }),
      res[0],
      res[1]
    )
  }

  async findLesserAndGreaterAfterVote(
    votedGroup: Address,
    voteWeight: BigNumber
  ): Promise<{ lesser: Address; greater: Address }> {
    const currentVotes = await this.getEligibleValidatorGroupsVotes()

    const selectedGroup = currentVotes.find((votes) => eqAddress(votes.address, votedGroup))

    // modify the list
    if (selectedGroup) {
      selectedGroup.votes = selectedGroup.votes.plus(voteWeight)
    } else {
      currentVotes.push({
        address: votedGroup,
        votes: voteWeight,
        // Not used for the purposes of finding lesser and greater.
        capacity: new BigNumber(0),
        eligible: true,
      })
    }

    // re-sort
    currentVotes.sort((a, b) => a.votes.comparedTo(b.votes))

    // find new index
    const newIdx = currentVotes.findIndex((votes) => eqAddress(votes.address, votedGroup))

    return {
      lesser: newIdx === 0 ? NULL_ADDRESS : currentVotes[newIdx - 1].address,
      greater: newIdx === currentVotes.length - 1 ? NULL_ADDRESS : currentVotes[newIdx + 1].address,
    }
  }
}<|MERGE_RESOLUTION|>--- conflicted
+++ resolved
@@ -122,8 +122,8 @@
     const numVotesReceivable = await this.contract.methods.getNumVotesReceivable(address).call()
     return {
       address,
-      votes: toBigNumber(votes),
-      capacity: toBigNumber(numVotesReceivable).minus(votes),
+      votes: valueToBigNumber(votes),
+      capacity: valueToBigNumber(numVotesReceivable).minus(votes),
       eligible,
     }
   }
@@ -132,33 +132,8 @@
    */
   async getValidatorGroupsVotes(): Promise<ValidatorGroupVote[]> {
     const validators = await this.kit.contracts.getValidators()
-<<<<<<< HEAD
-    const validatorGroupAddresses = (await validators.getRegisteredValidatorGroups()).map(
-      (g) => g.address
-    )
-    const validatorGroupVotes = await Promise.all(
-      validatorGroupAddresses.map((g) => this.contract.methods.getTotalVotesForGroup(g).call())
-    )
-    const validatorGroupEligible = await Promise.all(
-      validatorGroupAddresses.map((g) => this.contract.methods.getGroupEligibility(g).call())
-    )
-    return validatorGroupAddresses.map((a, i) => ({
-      address: a,
-      votes: valueToBigNumber(validatorGroupVotes[i]),
-      eligible: validatorGroupEligible[i],
-    }))
-  }
-
-  /**
-   * Returns the current eligible validator groups and their total votes.
-   */
-  async getEligibleValidatorGroupsVotes(): Promise<ValidatorGroupVote[]> {
-    const res = await this.contract.methods.getTotalVotesForEligibleValidatorGroups().call()
-    return zip((a, b) => ({ address: a, votes: new BigNumber(b), eligible: true }), res[0], res[1])
-=======
     const groups = (await validators.getRegisteredValidatorGroups()).map((g) => g.address)
     return concurrentMap(5, groups, (g) => this.getValidatorGroupVotes(g))
->>>>>>> 6b0f1de8
   }
 
   /**
