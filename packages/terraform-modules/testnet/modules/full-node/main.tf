locals {
  attached_disk_name = "celo-data"
  name_prefix        = "${var.celo_env}-${var.name}"
  # generate names using `var.name` if `var.names` isn't set
  names = length(var.names) > 0 ? var.names : [for node_index in range(var.node_count) : "${var.name}-${node_index}"]
}

resource "google_compute_address" "full_node" {
  name         = "${var.celo_env}-${each.key}-address-${random_id.full_node[each.key].hex}"
  address_type = "EXTERNAL"

  for_each = local.names

  lifecycle {
    create_before_destroy = true
  }
}

resource "google_compute_instance" "full_node" {
  name         = "${var.celo_env}-${each.key}-${random_id.full_node[each.key].hex}"
  machine_type = "n1-standard-2"

  for_each = local.names

  tags = concat(["${var.celo_env}-node"], var.instance_tags)

  allow_stopping_for_update = true

  boot_disk {
    initialize_params {
      image = "debian-cloud/debian-9"
    }
  }

  attached_disk {
    source      = google_compute_disk.full_node[each.key].self_link
    device_name = local.attached_disk_name
  }

  network_interface {
    network = var.network_name
    access_config {
      nat_ip = google_compute_address.full_node[each.key].address
    }
  }

  metadata_startup_script = templatefile(
    format("%s/startup.sh", path.module), {
      additional_geth_flags : var.additional_geth_flags,
      attached_disk_name : local.attached_disk_name,
      block_time : var.block_time,
      bootnode_ip_address : var.bootnode_ip_address,
      ethstats_host : var.ethstats_host,
      gcloud_secrets_base_path : var.gcloud_secrets_base_path,
      gcloud_secrets_bucket : var.gcloud_secrets_bucket,
      genesis_content_base64 : var.genesis_content_base64,
      geth_exporter_docker_image_repository : var.geth_exporter_docker_image_repository,
      geth_exporter_docker_image_tag : var.geth_exporter_docker_image_tag,
      geth_node_docker_image_repository : var.geth_node_docker_image_repository,
      geth_node_docker_image_tag : var.geth_node_docker_image_tag,
      geth_verbosity : var.geth_verbosity,
      in_memory_discovery_table : var.in_memory_discovery_table,
      ip_address : google_compute_address.full_node[each.key].address,
      max_light_peers : var.max_light_peers,
      max_peers : var.max_peers,
      name : each.key,
      network_id : var.network_id,
<<<<<<< HEAD
      gcmode: var.gcmode,
      node_name : "${var.celo_env}-${var.name}-${count.index}",
      proxy : var.proxy,
      rid : count.index,
      rpc_apis : var.rpc_apis,
=======
      node_name : "${var.celo_env}-${each.key}",
      proxy : var.proxy,
      rid : each.key,
>>>>>>> bc3a0aca
    }
  )

  service_account {
    email = var.gcloud_vm_service_account_email
    scopes = [
      "https://www.googleapis.com/auth/devstorage.read_only",
      "https://www.googleapis.com/auth/logging.write",
      "https://www.googleapis.com/auth/monitoring.write"
    ]
  }

  lifecycle {
    create_before_destroy = true
  }
}

resource "google_compute_disk" "full_node" {
  name = "${var.celo_env}-${each.key}-disk-${random_id.full_node_disk[each.key].hex}"

  for_each = local.names

  type = "pd-ssd"
  # in GB
  size                      = var.node_disk_size_gb
  physical_block_size_bytes = 4096

  lifecycle {
    create_before_destroy = true
  }
}

resource "random_id" "full_node" {
  for_each = local.names

  byte_length = 8
}

# Separate random id so that updating the ID of the instance doesn't force a new disk
resource "random_id" "full_node_disk" {
  for_each = local.names

  byte_length = 8
}<|MERGE_RESOLUTION|>--- conflicted
+++ resolved
@@ -65,17 +65,11 @@
       max_peers : var.max_peers,
       name : each.key,
       network_id : var.network_id,
-<<<<<<< HEAD
       gcmode: var.gcmode,
-      node_name : "${var.celo_env}-${var.name}-${count.index}",
-      proxy : var.proxy,
-      rid : count.index,
-      rpc_apis : var.rpc_apis,
-=======
       node_name : "${var.celo_env}-${each.key}",
       proxy : var.proxy,
       rid : each.key,
->>>>>>> bc3a0aca
+      rpc_apis : var.rpc_apis,
     }
   )
 
