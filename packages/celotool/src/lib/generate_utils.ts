--- conflicted
+++ resolved
@@ -27,11 +27,8 @@
   TX_NODE = 2,
   BOOTNODE = 3,
   FAUCET = 4,
-<<<<<<< HEAD
   SENTRY = 5,
-=======
-  ATTESTATION = 5,
->>>>>>> ef1a797d
+  ATTESTATION = 6,
 }
 
 export enum ConsensusType {
