--- conflicted
+++ resolved
@@ -428,16 +428,11 @@
   if (!isValidOracleContext(oracleContext)) {
     throw Error(`Invalid oracle context, must be one of ${fetchEnv(envVar.ORACLE_CONTEXTS)}`)
   }
-<<<<<<< HEAD
-  const isContextAnAWSContext = isAwsContext(oracleContext)
-  if (isContextAnAWSContext) {
-=======
   if (checkOrPromptIfStagingOrProduction) {
     await doCheckOrPromptIfStagingOrProduction()
   }
   const isAwsContext = oracleContext.startsWith('AWS')
   if (isAwsContext) {
->>>>>>> 2c6c8a9e
     return switchToAwsContextCluster(celoEnv, oracleContext)
   } else {
     return switchToAzureContextCluster(celoEnv, oracleContext)
@@ -460,9 +455,6 @@
   return switchToAwsCluster(celoEnv, awsClusterConfig)
 }
 
-export function isAwsContext(oracleContext: string): boolean {
-  return oracleContext.startsWith('AWS')
-}
 
 /**
  * yargs argv type for an oracle related command.
