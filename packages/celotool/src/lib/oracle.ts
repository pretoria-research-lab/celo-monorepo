--- conflicted
+++ resolved
@@ -12,22 +12,6 @@
 const rbacHelmChartPath = '../helm-charts/oracle-rbac'
 
 /**
-<<<<<<< HEAD
- * Each context is a separate AKS cluster
- */
-export enum OracleAzureContext {
-  PRIMARY = 'PRIMARY',
-  SECONDARY = 'SECONDARY',
-}
-
-// TODO update to be in line with Trevor's changes
-export enum OracleAwsContext {
-  PRIMARY = 'PRIMARY',
-}
-
-/**
-=======
->>>>>>> f06d5935
  * Contains information needed when using Azure HSM signing
  */
 interface OracleAzureHsmIdentity {
@@ -372,12 +356,11 @@
 }
 
 /**
-<<<<<<< HEAD
  * Fetches the env vars for a particular context
  * @param context the OracleAzureContext to use
  * @return an AzureClusterConfig for the context
  */
-export function getAwsClusterConfig(context: OracleAwsContext): AwsClusterConfig {
+export function getAwsClusterConfig(context: string): AwsClusterConfig {
   // TODO update to be in line with Trevor's changes
   const clusterConfig: AwsClusterConfig = {
     clusterRegion: "us-west-2",
@@ -388,7 +371,6 @@
 
 /**
  * Given if the desired context is primary, gives the appropriate OracleAzureContext
-=======
  * Gives an object with the values of dynamic environment variables for an oracle context.
  * @param dynamicEnvVars an object whose values correspond to the desired
  *   dynamic env vars to fetch.
@@ -396,7 +378,6 @@
  * @param defaultValues Optional default values if the dynamic env vars are not found
  * @return an object with the same keys as dynamicEnvVars, but the values are
  *   the values of the dynamic env vars for the particular oracleContext
->>>>>>> f06d5935
  */
 export function getOracleContextDynamicEnvVarValues<T>(
   dynamicEnvVars: { [k in keyof T]: DynamicEnvVar },
@@ -435,7 +416,7 @@
   return switchToCluster(celoEnv, azureClusterConfig)
 }
 
-export function switchToAwsContextCluster(celoEnv: string, context: OracleAwsContext) {
+export function switchToAwsContextCluster(celoEnv: string, context: string) {
   // Incorporate into env vars
   const awsClusterConfig = getAwsClusterConfig(context)
   return switchToAwsCluster(celoEnv, awsClusterConfig)
