--- conflicted
+++ resolved
@@ -73,13 +73,9 @@
     `--set oracle.azureHsm.initMaxRetryBackoffMs=30000`,
     `--set oracle.replicas=${replicas}`,
     `--set oracle.rpcProviderUrl=${getFornoUrl(celoEnv)}`,
-<<<<<<< HEAD
-  ].concat(await oracleIdentityHelmParameters(celoEnv, context))
-=======
     `--set oracle.metrics.enabled=true`,
     `--set oracle.metrics.prometheusPort=9090`,
-  ].concat(await oracleIdentityHelmParameters(celoEnv))
->>>>>>> 476c2fed
+  ].concat(await oracleIdentityHelmParameters(celoEnv, context))
 }
 
 async function oracleIdentityHelmParameters(celoEnv: string, context: OracleAzureContext) {
