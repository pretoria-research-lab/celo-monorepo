--- conflicted
+++ resolved
@@ -119,8 +119,9 @@
 }
 
 function getServiceAccountNameforAKS(kubeClusterName: string) {
-<<<<<<< HEAD
-  return `prometheus-aks-${kubeClusterName}`.substring(0, 30)
+  // Ensure the service account name is within the length restriction
+  // and ends with an alphanumeric character
+  return `prometheus-aks-${kubeClusterName}`.substring(0, 30).replace(/[^a-zA-Z0-9]+$/g, '')
 }
 
 export async function installGrafanaIfNotExists() {
@@ -166,9 +167,4 @@
     console.info('Removing grafana')
     await removeGenericHelmChart(releaseName)
   }
-=======
-  // Ensure the service account name is within the length restriction
-  // and ends with an alphanumeric character
-  return `prometheus-aks-${kubeClusterName}`.substring(0, 30).replace(/[^a-zA-Z0-9]+$/g, '')
->>>>>>> 3160e165
 }