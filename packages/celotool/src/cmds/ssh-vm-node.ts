import { addCeloEnvMiddleware, CeloEnvArgv } from 'src/lib/env-utils'
import { getNodeVmName, getVmSshCommand, indexCoercer } from 'src/lib/vm-testnet-utils'
import yargs from 'yargs'

export const command = 'ssh-vm-node <nodeType> [nodeIndex]'

export const describe =
  'Generates a command to ssh into a vm-testnet node. To execute the ssh command, run `eval $(<this cmd>)`'

interface SshVmNodeArgv extends CeloEnvArgv {
  nodeType: 'validator' | 'tx-node' | 'tx-node-private' | 'bootnode' | 'proxy'
  nodeIndex?: number
}

export const builder = (argv: yargs.Argv) => {
  return addCeloEnvMiddleware(argv)
    .positional('nodeType', {
      describe: 'Type of node',
      choices: ['validator', 'tx-node', 'tx-node-private', 'bootnode', 'proxy'],
      type: 'string',
    })
    .positional('nodeIndex', {
      describe: 'Index of the node. Only needed for validator or tx-node',
      type: 'string',
      coerce: indexCoercer,
    })
    .check((checkArgv: SshVmNodeArgv) => {
<<<<<<< HEAD
      const requiresIndex = checkArgv.nodeType !== 'bootnode'
      if (requiresIndex && checkArgv.nodeIndex === undefined) {
=======
      if (checkArgv.nodeType !== 'bootnode' && checkArgv.nodeIndex === undefined) {
>>>>>>> bc3a0aca
        return new Error(`nodeIndex is required for nodeType ${checkArgv.nodeType}`)
      }
      return true
    })
}

export const handler = async (argv: SshVmNodeArgv) => {
  const instanceName = await getNodeVmName(argv.celoEnv, argv.nodeType, argv.nodeIndex)
  console.info(getVmSshCommand(instanceName))
}<|MERGE_RESOLUTION|>--- conflicted
+++ resolved
@@ -25,12 +25,8 @@
       coerce: indexCoercer,
     })
     .check((checkArgv: SshVmNodeArgv) => {
-<<<<<<< HEAD
       const requiresIndex = checkArgv.nodeType !== 'bootnode'
       if (requiresIndex && checkArgv.nodeIndex === undefined) {
-=======
-      if (checkArgv.nodeType !== 'bootnode' && checkArgv.nodeIndex === undefined) {
->>>>>>> bc3a0aca
         return new Error(`nodeIndex is required for nodeType ${checkArgv.nodeType}`)
       }
       return true
