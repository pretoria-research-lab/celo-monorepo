--- conflicted
+++ resolved
@@ -86,12 +86,7 @@
           port: 30313,
           wsport: 9555,
           rpcport: 8555,
-<<<<<<< HEAD
           lightserv: syncmode !== 'light' && syncmode !== 'lightest',
-          peers: [8553],
-=======
-          lightserv: syncmode !== 'light' && syncmode !== 'ultralight',
->>>>>>> 7b673b80
         }
         await initAndStartGeth(gethConfig, hooks.gethBinaryPath, syncNode, verbose)
         await connectPeers([fullNode, syncNode], verbose)
