--- conflicted
+++ resolved
@@ -24,21 +24,11 @@
 | APP_SIGNATURE              | The hash with which clients can auto-read SMS messages on android                                                                                                                     |  |
 | SMS_PROVIDERS              | A comma-separated list of providers you want to configure, we currently support `nexmo` & `twilio`                                                                                    |  |
 
-<<<<<<< HEAD
-## SMS Providers
-
-Currently the Sms providers supported are Nexmo & Twilio. You can create your user account in the provider of your election using the [Nexmo Sign Up form](https://dashboard.nexmo.com/sign-up) or the [Twilio Sign Up form](https://www.twilio.com/try-twilio).
-
-After signing up over any of these SMS Providers, you need to add/buy at least one number to send the SMS messages from them.
-
-### Nexmo
-=======
 A part of that we are going to setup the following environment variable about the Attestation Service Docker image:
 
 ```bash
 export CELO_IMAGE_ATTESTATION="us.gcr.io/celo-testnet/celo-monorepo:attestation-service-708ea8b24736a755c4dd3792e8973a6f0bf92b1f91edceb8e0b603ad66f2d70c"
 ```
->>>>>>> 45674fc1
 
 ## Sms Providers
 
@@ -55,27 +45,13 @@
 | TWILIO_AUTH_TOKEN            | The API authentication token                                    |
 | TWILIO_BLACKLIST             | A comma-sperated list of country codes you do not want to serve |
 
-<<<<<<< HEAD
-## Accounts Configuration
-
-First we need select an account for getting the attestation key needed to sign the attestations. The account will be the same as the one assigned to the validator.
-=======
 **Setup**
 After you signed up for Twilio at [https://www.twilio.com/try-twilio](https://www.twilio.com/try-twilio), you should see your `ACCOUNT SID` and your `AUTH_TOKEN` in the top right of the console. You'll also want to enter in a credit card to fund the account. For most text messages, the costs will be very low. Find a more comprehensive price list at [https://www.twilio.com/sms/pricing](https://www.twilio.com/sms/pricing). If there are countries that you do not want to serve, you can specify them with the `TWILIO_BLACKLIST`.
 
 To actually be able to send SMS, you need to create a messaging service under [Programmable SMS > SMS](https://www.twilio.com/console/sms/services). The resulting `SID` you want to specify under the `TWILIO_MESSAGING_SERVICE_SID`. Now that you have provisioned your messaging service, you need to buy at least 1 phone number to send SMS from. You can do so under the `Numbers` option of the messaging service page. To maximize the chances of reliable and prompt SMS sending (and thus attestation fee revenue), you can buy numbers in many locales, and Twilio will intelligently select the best number to send each SMS.
->>>>>>> 45674fc1
 
 ### Nexmo
 
-<<<<<<< HEAD
-You can connect for `CELO_PROVIDER` to your proxy local instance, or also can use the public endpoint for the network, that will be something like `https://{celo_network}-forno.celo-testnet.org/`. For example, for baklava network:
-
-```bash
-# Web3 provider for Alfajores network
-export CELO_PROVIDER="https://baklava-forno.celo-testnet.org/"
-```
-=======
 Here is the list of the enviromnet variables needed to use the Nexmo SMS broker:
 
 | Variable        | Explanation                                                     |
@@ -83,7 +59,6 @@
 | NEXMO_KEY       | The API key to the Nexmo API                                    |
 | NEXMO_SECRET    | The API secret to the Nexmo API                                 |
 | NEXMO_BLACKLIST | A comma-sperated list of country codes you do not want to serve |
->>>>>>> 45674fc1
 
 #### Database Configuration
 
